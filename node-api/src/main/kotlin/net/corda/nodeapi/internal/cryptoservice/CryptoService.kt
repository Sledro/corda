--- conflicted
+++ resolved
@@ -1,7 +1,6 @@
 package net.corda.nodeapi.internal.cryptoservice
 
 import net.corda.core.DoNotImplement
-import net.corda.core.crypto.Crypto
 import net.corda.core.crypto.SignatureScheme
 import net.corda.nodeapi.internal.crypto.X509Utilities
 import org.bouncycastle.operator.ContentSigner
@@ -43,6 +42,24 @@
      * Returns the [SignatureScheme] that should be used with this [CryptoService] when generating TLS-compatible key pairs.
      */
     fun defaultTLSSignatureScheme(): SignatureScheme = X509Utilities.DEFAULT_TLS_SIGNATURE_SCHEME
+}
+
+/**
+ * Fully-powered crypto service which can sign as well as create new key pairs.
+ */
+@DoNotImplement
+interface CryptoService : SignOnlyCryptoService {
+
+    /**
+     * Generate and store a new [KeyPair].
+     * Note that schemeNumberID is Corda specific. Cross-check with the network operator for supported schemeNumberID
+     * and their corresponding signature schemes. The main reason for using schemeNumberID and not algorithm OIDs is
+     * because some schemes might not be standardised and thus an official OID might for this scheme not exist yet.
+     *
+     * Returns the [PublicKey] of the generated [KeyPair].
+     */
+    fun generateKeyPair(alias: String, scheme: SignatureScheme): PublicKey
+
 
     // ******************************************************
     // ENTERPRISE ONLY CODE FOR WRAPPING KEYS API STARTS HERE
@@ -106,7 +123,7 @@
     // *****************************************************
 }
 
-open class CryptoServiceException(message: String?, cause: Throwable? = null) : Exception(message, cause)
+open class CryptoServiceException(message: String?, cause: Throwable? = null, val isRecoverable: Boolean = false) : Exception(message, cause)
 
 enum class WrappingMode {
     /**
@@ -119,25 +136,4 @@
     WRAPPED
 }
 
-<<<<<<< HEAD
-class WrappedPrivateKey(val keyMaterial: ByteArray, val signatureScheme: SignatureScheme)
-=======
-/**
- * Fully-powered crypto service which can sign as well as create new key pairs.
- */
-@DoNotImplement
-interface CryptoService : SignOnlyCryptoService {
-
-    /**
-     * Generate and store a new [KeyPair].
-     * Note that schemeNumberID is Corda specific. Cross-check with the network operator for supported schemeNumberID
-     * and their corresponding signature schemes. The main reason for using schemeNumberID and not algorithm OIDs is
-     * because some schemes might not be standardised and thus an official OID might for this scheme not exist yet.
-     *
-     * Returns the [PublicKey] of the generated [KeyPair].
-     */
-    fun generateKeyPair(alias: String, scheme: SignatureScheme): PublicKey
-}
-
-open class CryptoServiceException(message: String?, cause: Throwable? = null, val isRecoverable: Boolean = false) : Exception(message, cause)
->>>>>>> fb736ad9
+class WrappedPrivateKey(val keyMaterial: ByteArray, val signatureScheme: SignatureScheme)