package net.corda.bridge

import net.corda.client.rpc.CordaRPCClient
import net.corda.core.internal.div
import net.corda.core.messaging.startFlow
import net.corda.core.utilities.getOrThrow
import net.corda.node.services.Permissions
import net.corda.nodeapi.internal.DEV_CA_KEY_STORE_PASS
import net.corda.nodeapi.internal.DEV_CA_TRUST_STORE_PASS
import net.corda.testing.core.*
import net.corda.testing.driver.internal.incrementalPortAllocation
import net.corda.testing.internal.IntegrationTest
import net.corda.testing.internal.IntegrationTestSchemas
import net.corda.testing.node.User
import net.corda.testing.node.internal.cordappsForPackages
import net.corda.testing.node.internal.internalDriver
import org.apache.activemq.artemis.core.server.ActiveMQServer
import org.junit.ClassRule
import org.junit.Test
import org.junit.runner.RunWith
import org.junit.runners.Parameterized

@RunWith(Parameterized::class)
class SNIBridgeTest(private val withFloat: Boolean) : IntegrationTest() {
    companion object {
        @JvmStatic
        @Parameterized.Parameters(name = "with float = {0}")
        fun data() = listOf(false, true)

        @ClassRule
        @JvmField
        val databaseSchemas = IntegrationTestSchemas(DUMMY_BANK_A_NAME, DUMMY_BANK_B_NAME, DUMMY_BANK_C_NAME, DUMMY_NOTARY_NAME)
    }

    @Test
    fun `Nodes behind all in one bridge can communicate with external node`() {
        val demoUser = User("demo", "demo", setOf(Permissions.startFlow<Ping>(), Permissions.all()))
        var artemis: ActiveMQServer? = null
<<<<<<< HEAD
        internalDriver(startNodesInProcess = true, cordappsForAllNodes = cordappsForPackages("net.corda.bridge"), notarySpecs = emptyList(), portAllocation = incrementalPortAllocation(20000)) {
=======
        internalDriver(startNodesInProcess = true, cordappsForAllNodes = cordappsForPackages("net.corda.bridge"), notarySpecs = emptyList(), portAllocation = incrementalPortAllocation()) {
>>>>>>> fb736ad9
            val artemisPort = portAllocation.nextPort()
            val advertisedP2PPort = portAllocation.nextPort()
            val floatPort = if (withFloat) portAllocation.nextPort() else null

            val bankAPath = driverDirectory / DUMMY_BANK_A_NAME.organisation / "node"
            val bankBPath = driverDirectory / DUMMY_BANK_B_NAME.organisation / "node"
            val bankCPath = driverDirectory / DUMMY_BANK_C_NAME.organisation / "node"

            // Create node's certificates without starting up the nodes.
            createNodeDevCertificates(DUMMY_BANK_A_NAME, bankAPath)
            createNodeDevCertificates(DUMMY_BANK_B_NAME, bankBPath)
            createNodeDevCertificates(DUMMY_BANK_C_NAME, bankCPath)

            // Start broker
            artemis = createArtemis(driverDirectory, artemisPort)
            artemis!!.start()
            val artemisCertDir = driverDirectory / "artemis"
            val artemisSSLConfig = mapOf(
                    "sslKeystore" to (artemisCertDir / ARTEMIS_KEYSTORE).toString(),
                    "keyStorePassword" to DEV_CA_KEY_STORE_PASS,
                    "trustStoreFile" to (artemisCertDir / ARTEMIS_TRUSTSTORE).toString(),
                    "trustStorePassword" to DEV_CA_TRUST_STORE_PASS
            )

            val aFuture = startNode(
                    providedName = DUMMY_BANK_A_NAME,
                    rpcUsers = listOf(demoUser),
                    customOverrides = mapOf(
                            "baseDirectory" to "$bankAPath",
                            "p2pAddress" to "localhost:$advertisedP2PPort",
                            "messagingServerAddress" to "0.0.0.0:$artemisPort",
                            "messagingServerExternal" to true,
                            "enterpriseConfiguration" to mapOf(
                                    "externalBridge" to true,
                                    "messagingServerSslConfiguration" to artemisSSLConfig
                            )
                    )
            )

            val a = aFuture.getOrThrow()

            val bFuture = startNode(
                    providedName = DUMMY_BANK_B_NAME,
                    rpcUsers = listOf(demoUser),
                    customOverrides = mapOf(
                            "baseDirectory" to "$bankBPath",
                            "p2pAddress" to "localhost:$advertisedP2PPort",
                            "messagingServerAddress" to "0.0.0.0:$artemisPort",
                            "messagingServerExternal" to true,
                            "enterpriseConfiguration" to mapOf(
                                    "externalBridge" to true,
                                    "messagingServerSslConfiguration" to artemisSSLConfig
                            )
                    )
            )

            val b = bFuture.getOrThrow()

            startBridge(driverDirectory, artemisPort, advertisedP2PPort, bankAPath / "certificates" / "sslkeystore.jks", bankBPath / "certificates" / "sslkeystore.jks", floatPort = floatPort).getOrThrow()

            // Start a node on the other side of the bridge
            val c = startNode(providedName = DUMMY_BANK_C_NAME, rpcUsers = listOf(demoUser), customOverrides = mapOf("p2pAddress" to "localhost:${portAllocation.nextPort()}", "baseDirectory" to "$bankCPath")).getOrThrow()

            // BANK_C initiates flows with BANK_A and BANK_B
            CordaRPCClient(c.rpcAddress).use(demoUser.username, demoUser.password) {
                it.proxy.startFlow(::Ping, a.nodeInfo.singleIdentity(), 5).returnValue.getOrThrow()
                it.proxy.startFlow(::Ping, b.nodeInfo.singleIdentity(), 5).returnValue.getOrThrow()
            }

            CordaRPCClient(a.rpcAddress).use(demoUser.username, demoUser.password) {
                it.proxy.startFlow(::Ping, c.nodeInfo.singleIdentity(), 5).returnValue.getOrThrow()
            }

            CordaRPCClient(b.rpcAddress).use(demoUser.username, demoUser.password) {
                it.proxy.startFlow(::Ping, c.nodeInfo.singleIdentity(), 5).returnValue.getOrThrow()
            }
        }

        artemis?.stop(false, true)
    }
}<|MERGE_RESOLUTION|>--- conflicted
+++ resolved
@@ -36,11 +36,7 @@
     fun `Nodes behind all in one bridge can communicate with external node`() {
         val demoUser = User("demo", "demo", setOf(Permissions.startFlow<Ping>(), Permissions.all()))
         var artemis: ActiveMQServer? = null
-<<<<<<< HEAD
-        internalDriver(startNodesInProcess = true, cordappsForAllNodes = cordappsForPackages("net.corda.bridge"), notarySpecs = emptyList(), portAllocation = incrementalPortAllocation(20000)) {
-=======
         internalDriver(startNodesInProcess = true, cordappsForAllNodes = cordappsForPackages("net.corda.bridge"), notarySpecs = emptyList(), portAllocation = incrementalPortAllocation()) {
->>>>>>> fb736ad9
             val artemisPort = portAllocation.nextPort()
             val advertisedP2PPort = portAllocation.nextPort()
             val floatPort = if (withFloat) portAllocation.nextPort() else null
