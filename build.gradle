--- conflicted
+++ resolved
@@ -47,11 +47,7 @@
     ext.asm_version = '7.1'
     ext.artemis_version = '2.6.2'
     // TODO Upgrade Jackson only when corda is using kotlin 1.3.10
-<<<<<<< HEAD
-    ext.jackson_version = '2.9.5'
-=======
     ext.jackson_version = '2.9.7'
->>>>>>> 479d61cf
     ext.jetty_version = '9.4.19.v20190610'
     ext.jersey_version = '2.25'
     ext.servlet_version = '4.0.1'
@@ -112,10 +108,6 @@
     ext.controlsfx_version = '8.40.15'
     ext.fontawesomefx_commons_version = '8.15'
     ext.fontawesomefx_fontawesome_version = '4.7.0-5'
-<<<<<<< HEAD
-    ext.gradle_modules_plugin_version = constants.getProperty('gradleModulesPluginVersion')
-=======
->>>>>>> 479d61cf
 
     // Name of the IntelliJ SDK created for the deterministic Java rt.jar.
     // ext.deterministic_idea_sdk = '1.8 (Deterministic)'
@@ -307,11 +299,8 @@
     }
 
     tasks.withType(Test) {
-<<<<<<< HEAD
+        forkEvery = 10
         ignoreFailures = project.hasProperty('tests.ignoreFailures') ? project.property('tests.ignoreFailures').toBoolean() : false
-=======
-        forkEvery = 10
->>>>>>> 479d61cf
         failFast = project.hasProperty('tests.failFast') ? project.property('tests.failFast').toBoolean() : false
 
         // Prevent the project from creating temporary files outside of the build directory.
