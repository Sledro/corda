buildscript {
    // For sharing constants between builds
    Properties constants = new Properties()
    file("$projectDir/constants.properties").withInputStream { constants.load(it) }

    // Our version: bump this on release.
    ext.corda_release_version = "4.0-SNAPSHOT"
    ext.corda_release_distribution = "com.r3.corda"

    // Increment this on any release that changes public APIs anywhere in the Corda platform
    ext.corda_platform_version = constants.getProperty("platformVersion")
    ext.gradle_plugins_version = constants.getProperty("gradlePluginsVersion")

    // Dependency versions. Can run 'gradle dependencyUpdates' to find new versions of things.
    //
    // TODO: Sort this alphabetically.
    ext.kotlin_version = constants.getProperty("kotlinVersion")

    ext.quasar_group = 'com.github.corda.quasar'
    ext.quasar_version = '73f5cef96ecf8b57e4184bc3a255d225b03d5600'

    // gradle-capsule-plugin:1.0.2 contains capsule:1.0.1 by default.
    // We must configure it manually to use the latest capsule version.
    ext.capsule_version = '1.0.3'

    ext.asm_version = '5.0.4'
    ext.artemis_version = '2.6.2'
    ext.jackson_version = '2.9.5'
    ext.jetty_version = '9.4.7.v20170914'
    ext.jersey_version = '2.25'
    ext.assertj_version = '3.8.0'
    ext.slf4j_version = '1.7.25'
    ext.log4j_version = '2.9.1'
    ext.bouncycastle_version = constants.getProperty("bouncycastleVersion")
    ext.guava_version = constants.getProperty("guavaVersion")
    ext.caffeine_version = constants.getProperty("caffeineVersion")
    ext.disruptor_version = constants.getProperty("disruptorVersion")
    ext.metrics_version = constants.getProperty("metricsVersion")
    ext.metrics_new_relic_version = constants.getProperty("metricsNewRelicVersion")
    ext.okhttp_version = '3.5.0'
    ext.netty_version = '4.1.29.Final'
    ext.tcnative_version = '2.0.14.Final'
    ext.typesafe_config_version = constants.getProperty("typesafeConfigVersion")
    ext.fileupload_version = '1.3.3'
    ext.junit_version = '4.12'
    ext.mockito_version = '2.18.3'
    ext.hamkrest_version = '1.4.2.2'
    ext.jopt_simple_version = '5.0.2'
    ext.jansi_version = '1.14'
    ext.hibernate_version = '5.3.6.Final'
    ext.h2_version = '1.4.197' // Update docs if renamed or removed.
    ext.postgresql_version = '42.1.4'
    ext.rxjava_version = '1.3.8'
    ext.dokka_version = '0.9.17'
<<<<<<< HEAD
    ext.eddsa_version = '0.3.0' // Performance tuned version for enterprise.
=======
    ext.eddsa_version = '0.2.0'
>>>>>>> 16453ebf
    ext.dependency_checker_version = '3.3.2'
    ext.commons_collections_version = '4.1'
    ext.beanutils_version = '1.9.3'
    ext.crash_version = 'cadb53544fbb3c0fb901445da614998a6a419488'
    ext.jsr305_version = constants.getProperty("jsr305Version")
    ext.spring_jdbc_version ='5.0.0.RELEASE'
    ext.shiro_version = '1.4.0'
    ext.artifactory_plugin_version = constants.getProperty('artifactoryPluginVersion')
    ext.hikari_version = '2.5.1'
    ext.liquibase_version = '3.5.5'
    ext.artifactory_contextUrl = 'https://ci-artifactory.corda.r3cev.com/artifactory'
    ext.snake_yaml_version = constants.getProperty('snakeYamlVersion')
    ext.docker_compose_rule_version = '0.33.0'
    ext.selenium_version = '3.8.1'
    ext.ghostdriver_version = '2.1.0'
    ext.eaagentloader_version = '1.0.3'
    ext.curator_version = '4.0.1'
    ext.proguard_version = constants.getProperty('proguardVersion')
    ext.jsch_version = '0.1.54'
    ext.commons_cli_version = '1.4'
    ext.protonj_version = '0.27.1' // This is now aligned with the Artemis version, but retaining in case we ever need to diverge again for a bug fix.
    ext.snappy_version = '0.4'
    ext.class_graph_version = '4.2.12'
    ext.jcabi_manifests_version = '1.1'
    ext.picocli_version = '3.6.1'

    // Name of the IntelliJ SDK created for the deterministic Java rt.jar.
    // ext.deterministic_idea_sdk = '1.8 (Deterministic)'

    // Update 121 is required for ObjectInputFilter.
    // Updates [131, 161] also have zip compression bugs on MacOS (High Sierra).
    // when the java version in NodeStartup.hasMinimumJavaVersion() changes, so must this check
    ext.java8_minUpdateVersion = '171'

    repositories {
        mavenLocal()
        mavenCentral()
        jcenter()
        // This repository is needed for Dokka until 0.9.16 is released.
        maven {
            url 'https://dl.bintray.com/kotlin/kotlin-eap/'
        }
        maven {
            url "$artifactory_contextUrl/corda-releases"
        }
    }
    dependencies {
        classpath "org.jetbrains.kotlin:kotlin-gradle-plugin:$kotlin_version"
        classpath "org.jetbrains.kotlin:kotlin-allopen:$kotlin_version"
        classpath 'com.jfrog.bintray.gradle:gradle-bintray-plugin:1.4'
        classpath "net.corda.plugins:publish-utils:$gradle_plugins_version"
        classpath "net.corda.plugins:quasar-utils:$gradle_plugins_version"
        classpath "net.corda.plugins:cordformation:$gradle_plugins_version"
        classpath "net.corda.plugins:cordapp:$gradle_plugins_version"
        classpath "net.corda.plugins:api-scanner:$gradle_plugins_version"
        classpath "net.corda.plugins:jar-filter:$gradle_plugins_version"
        classpath "net.sf.proguard:proguard-gradle:$proguard_version"
        classpath 'com.github.ben-manes:gradle-versions-plugin:0.15.0'
        classpath "org.jetbrains.kotlin:kotlin-noarg:$kotlin_version"
        classpath "org.jetbrains.dokka:dokka-gradle-plugin:${dokka_version}"
        classpath "net.i2p.crypto:eddsa:$eddsa_version" // Needed for ServiceIdentityGenerator in the build environment.
        classpath "org.owasp:dependency-check-gradle:${dependency_checker_version}"
        classpath "org.jfrog.buildinfo:build-info-extractor-gradle:$artifactory_plugin_version"
    }
}

plugins {
    // TODO The capsule plugin requires the newer DSL plugin block.It would be nice if we could unify all the plugins into one style,
    // but the DSL has some restrictions e.g can't be used on the allprojects section. So we should revisit this if there are improvements in Gradle.
    // Version 1.0.2 of this plugin uses capsule:1.0.1 by default.
    id 'us.kirchmeier.capsule' version '1.0.2' apply false

    // Add the shadow plugin to the plugins classpath for the entire project.
    id 'com.github.johnrengelman.shadow' version '2.0.4' apply false
    id "com.gradle.build-scan" version "1.16"
}

ext {
    corda_revision = "git rev-parse HEAD".execute().text.trim()
}

apply plugin: 'project-report'
apply plugin: 'com.github.ben-manes.versions'
apply plugin: 'net.corda.plugins.publish-utils'
apply plugin: 'maven-publish'
apply plugin: 'com.jfrog.artifactory'

// We need the following three lines even though they're inside an allprojects {} block below because otherwise
// IntelliJ gets confused when importing the project and ends up erasing and recreating the .idea directory, along
// with the run configurations. It also doesn't realise that the project is a Java 8 project and misconfigures
// the resulting import. This fixes it.
apply plugin: 'java'
sourceCompatibility = 1.8
targetCompatibility = 1.8


allprojects {
    apply plugin: 'kotlin'
    apply plugin: 'jacoco'
    apply plugin: 'org.owasp.dependencycheck'
    apply plugin: 'kotlin-allopen'

    allOpen {
        annotations(
                "javax.persistence.Entity",
                "javax.persistence.Embeddable",
                "javax.persistence.MappedSuperclass"
        )
    }

    dependencyCheck {
        suppressionFile = '.ci/dependency-checker/suppressedLibraries.xml'
        cveValidForHours = 1
        format = 'ALL'
    }
    sourceCompatibility = 1.8
    targetCompatibility = 1.8

    tasks.withType(JavaCompile) {
        options.compilerArgs << "-Xlint:unchecked" << "-Xlint:deprecation" << "-Xlint:-options" << "-parameters"
        options.encoding = 'UTF-8'
    }

    tasks.withType(org.jetbrains.kotlin.gradle.tasks.KotlinCompile).all {
        kotlinOptions {
            languageVersion = "1.2"
            apiVersion = "1.2"
            jvmTarget = "1.8"
            javaParameters = true   // Useful for reflection.
            freeCompilerArgs = ['-Xjvm-default=compatibility']
            allWarningsAsErrors = project.hasProperty('compilation.allWarningsAsErrors') ? project.property('compilation.allWarningsAsErrors').toBoolean() : false
        }
    }

    tasks.withType(Jar) { task ->
        // Includes War and Ear
        manifest {
            attributes('Corda-Release-Version': corda_release_version)
            attributes('Corda-Platform-Version': corda_platform_version)
            attributes('Corda-Revision': corda_revision)
            attributes('Corda-Vendor': 'Corda Enterprise Edition')
            attributes('Automatic-Module-Name': "net.corda.${task.project.name.replaceAll('-', '.')}")
        }
    }

    tasks.withType(Test) {
        failFast = project.hasProperty('tests.failFast') ? project.property('tests.failFast').toBoolean() : false

        // Prevent the project from creating temporary files outside of the build directory.
        systemProperty 'java.io.tmpdir', buildDir.absolutePath

         // relational database provider to be used by node
        final DATABASE_PROVIDER = "custom.databaseProvider"
        final DATASOURCE_URL = "corda.dataSourceProperties.dataSource.url"
        final DATASOURCE_CLASSNAME = "corda.dataSourceProperties.dataSourceClassName"
        final DATASOURCE_USER = "corda.dataSourceProperties.dataSource.user"
        final DATASOURCE_PASSWORD = "corda.dataSourceProperties.dataSource.password"

        // integration testing database configuration (to be used in conjunction with a DATABASE_PROVIDER)
        final TEST_DB_ADMIN_USER = "test.db.admin.user"
        final TEST_DB_ADMIN_PASSWORD = "test.db.admin.password"
        final TEST_DB_SCRIPT_DIR = "test.db.script.dir"

        [DATABASE_PROVIDER,DATASOURCE_URL, DATASOURCE_CLASSNAME, DATASOURCE_USER, DATASOURCE_PASSWORD,
          TEST_DB_ADMIN_USER, TEST_DB_ADMIN_PASSWORD, TEST_DB_SCRIPT_DIR].forEach {
            def property = System.getProperty(it)
            if (property != null) {
                systemProperty(it, property)
            }
        }

        if (System.getProperty("test.maxParallelForks") != null) {
            maxParallelForks = Integer.valueOf(System.getProperty("test.maxParallelForks"))
            logger.debug("System property test.maxParallelForks found - setting max parallel forks to $maxParallelForks for $project")
        }

        if (project.path.startsWith(':experimental') && System.getProperty("experimental.test.enable") == null) {
            enabled = false
        }

        // Required to use Gradle build cache (until Gradle 5.0 is released with default value of "append" set to false)
        // See https://github.com/gradle/gradle/issues/5269 and https://github.com/gradle/gradle/pull/6419
        extensions.configure(TypeOf.typeOf(JacocoTaskExtension)) { ex ->
            ex.append = false
        }
    }

    group 'com.r3.corda'
    version "$corda_release_version"

    repositories {
        mavenLocal()
        mavenCentral()
        jcenter()
        maven { url "$artifactory_contextUrl/corda-dependencies" }
        maven { url 'https://jitpack.io' }
        maven { url "$artifactory_contextUrl/corda-releases" } // cordform-common
    }

    configurations {
        all {
            resolutionStrategy {
                // Force dependencies to use the same version of Kotlin as Corda.
                force "org.jetbrains.kotlin:kotlin-stdlib-jdk7:$kotlin_version"
                force "org.jetbrains.kotlin:kotlin-stdlib-jdk8:$kotlin_version"
                force "org.jetbrains.kotlin:kotlin-reflect:$kotlin_version"

                // Force dependencies to use the same version of Guava as Corda.
                force "com.google.guava:guava:$guava_version"

                // Demand that everything uses our given version of Netty.
                eachDependency { details ->
                    if (details.requested.group == 'io.netty' && details.requested.name.startsWith('netty-')) {
                        if (details.requested.name.startsWith('netty-tcnative')){
                            details.useVersion tcnative_version
                        } else {
                            details.useVersion netty_version
                        }
                    }
                }
            }
        }
        compile {
            // We want to use SLF4J's version of these bindings: jcl-over-slf4j
            // Remove any transitive dependency on Apache's version.
            exclude group: 'commons-logging', module: 'commons-logging'
            // Remove any transitive dependency on Logback (e.g. Liquibase 3.6 introduces this dependency)
            exclude group: 'ch.qos.logback'

            // Netty-All is an uber-jar which contains every Netty module.
            // Exclude it to force us to use the individual Netty modules instead.
            exclude group: 'io.netty', module: 'netty-all'
        }
        runtime {
            // We never want isolated.jar on classPath, since we want to test jar being dynamically loaded as an attachment
            exclude module: 'isolated'
        }
    }
}

// Check that we are running on a Java 8 JDK. The source/targetCompatibility values above aren't sufficient to
// guarantee this because those are properties checked by the Java plugin, but we're using Kotlin.
//
// We recommend a specific minor version (unfortunately, not checkable directly) because JavaFX adds APIs in
// minor releases, so we can't work with just any Java 8, it has to be a recent one.
if (!JavaVersion.current().java8Compatible)
    throw new GradleException("Corda requires Java 8, please upgrade to at least 1.8.0_$java8_minUpdateVersion")

// Required for building out the fat JAR.
dependencies {
    compile project(':node')
    compile "com.google.guava:guava:$guava_version"

    // Set to corda compile to ensure it exists now deploy nodes no longer relies on build
    compile project(path: ":node:capsule", configuration: 'runtimeArtifacts')
    compile project(path: ":webserver:webcapsule", configuration: 'runtimeArtifacts')

    // For the buildCordappDependenciesJar task
    runtime project(':client:jfx')
    runtime project(':client:mock')
    runtime project(':client:rpc')
    runtime project(':core')
    runtime project(':confidential-identities')
    runtime project(':finance')
    runtime project(':webserver')
    testCompile project(':test-utils')
}

jar {
    // Prevent the root project from building an unwanted dummy CorDapp.
    enabled = false
}

task jacocoRootReport(type: org.gradle.testing.jacoco.tasks.JacocoReport) {
    dependsOn = subprojects.test
    additionalSourceDirs = files(subprojects.sourceSets.main.allSource.srcDirs)
    sourceDirectories = files(subprojects.sourceSets.main.allSource.srcDirs)
    classDirectories = files(subprojects.sourceSets.main.output)
    executionData = files(subprojects.jacocoTestReport.executionData)
    reports {
        html.enabled = true
        xml.enabled = true
        csv.enabled = false
    }
    onlyIf = {
        true
    }
    doFirst {
        executionData = files(executionData.findAll {
            it.exists()
        })
    }
}

tasks.withType(Test) {
    reports.html.destination = file("${reporting.baseDir}/${name}")
}

task testReport(type: TestReport) {
    destinationDir = file("$buildDir/reports/allTests")
    // Include the results from the `test` task in all subprojects
    reportOn subprojects*.test
}

bintrayConfig {
    // user = System.getenv('CORDA_BINTRAY_USER')
    // key = System.getenv('CORDA_BINTRAY_KEY')
    repo = 'corda'
    org = 'r3'
    licenses = ['Apache-2.0']
    vcsUrl = 'https://github.com/corda/corda'
    projectUrl = 'https://github.com/corda/corda'
    gpgSign = true
    gpgPassphrase = System.getenv('CORDA_BINTRAY_GPG_PASSPHRASE')
    publications = [
            'corda-jfx',
            'corda-mock',
            'corda-rpc',
            'corda-core',
            'corda-core-deterministic',
            'corda-deterministic-verifier',
            'corda-djvm',
            'corda',
            'corda-finance',
            'corda-node',
            'corda-node-api',
            'corda-test-common',
            'corda-test-utils',
            'corda-jackson',
            'corda-webserver-impl',
            'corda-webserver',
            'corda-node-driver',
            'corda-confidential-identities',
            'corda-launcher',
            'corda-shell',
            'corda-tools-shell-cli',
            'corda-serialization',
            'corda-serialization-deterministic',
            'corda-tools-blob-inspector',
            'corda-tools-explorer',
            'corda-tools-network-bootstrapper',
            'corda-firewall',
            'corda-ptflows',
            'jmeter-corda',
            'tools-database-manager',
            'corda-installer',
            'corda-behave-api',
            'corda-notary-healthcheck-contract',
            'corda-notary-healthcheck-cordapp',
            'corda-notary-healthcheck-client',
            'corda-tools-cliutils',
            'corda-notary-raft',
            'corda-notary-bft-smart',
            'corda-notary-jpa',
            'corda-notary-mysql'
    ]
    license {
        name = 'Apache-2.0'
        url = 'https://www.apache.org/licenses/LICENSE-2.0'
        distribution = 'repo'
    }
    developer {
        id = 'R3'
        name = 'R3'
        email = 'dev@corda.net'
    }
}

// Build a ZIP of all JARs required to compile the Cordapp template
// Note: corda.jar is used at runtime so no runtime ZIP is necessary.
// Resulting ZIP can be found in "build/distributions"
task buildCordappDependenciesZip(type: Zip) {
    baseName 'corda-deps'
    from configurations.runtime
    from configurations.compile
    from configurations.testCompile
    from buildscript.configurations.classpath
    from 'node/capsule/NOTICE' // CDDL notice
    duplicatesStrategy = DuplicatesStrategy.EXCLUDE
}

artifactory {
    publish {
        contextUrl = artifactory_contextUrl
        repository {
            repoKey = 'r3-corda-dev'
            username = System.getenv('CORDA_ARTIFACTORY_USERNAME')
            password = System.getenv('CORDA_ARTIFACTORY_PASSWORD')
        }

        defaults {
            // Root project applies the plugin (for this block) but does not need to be published
            if (project != rootProject) {
                publications(project.extensions.publish.name())
            }
        }
    }
}

task generateApi(type: net.corda.plugins.GenerateApi) {
    baseName = "api-corda"
}

// This exists to reduce CI build time when the envvar is set (can save up to 40 minutes)
if (file('corda-docs-only-build').exists() || (System.getenv('CORDA_DOCS_ONLY_BUILD') != null)) {
    if (file('corda-docs-only-build').exists()) {
        logger.info("Tests are disabled due to presence of file 'corda-docs-only-build' in the project root")
    } else {
        logger.info("Tests are disabled due to the presence of envvar CORDA_DOCS_ONLY_BUILD")
    }

    allprojects {
        test {
            exclude '*/**'
        }

        it.afterEvaluate {
            if (it.tasks.findByName("integrationTest") != null) {
                integrationTest {
                    exclude '*/**'
                }
            }
        }

        it.afterEvaluate {
            if (it.tasks.findByName("smokeTest") != null) {
                smokeTest {
                    exclude '*/**'
                }
            }
        }
    }
}

wrapper {
    gradleVersion = "4.10.1"
    distributionType = Wrapper.DistributionType.ALL
}

buildScan {
    termsOfServiceUrl = 'https://gradle.com/terms-of-service'
    termsOfServiceAgree = 'yes'
}<|MERGE_RESOLUTION|>--- conflicted
+++ resolved
@@ -52,11 +52,7 @@
     ext.postgresql_version = '42.1.4'
     ext.rxjava_version = '1.3.8'
     ext.dokka_version = '0.9.17'
-<<<<<<< HEAD
     ext.eddsa_version = '0.3.0' // Performance tuned version for enterprise.
-=======
-    ext.eddsa_version = '0.2.0'
->>>>>>> 16453ebf
     ext.dependency_checker_version = '3.3.2'
     ext.commons_collections_version = '4.1'
     ext.beanutils_version = '1.9.3'
