import static org.gradle.api.JavaVersion.VERSION_1_8
import static org.gradle.api.JavaVersion.VERSION_11

buildscript {
    // For sharing constants between builds
    Properties constants = new Properties()
    file("$projectDir/constants.properties").withInputStream { constants.load(it) }

    // Our version: bump this on release.
    ext.corda_release_version = constants.getProperty("cordaVersion")
    ext.corda_platform_version = constants.getProperty("platformVersion")
    ext.gradle_plugins_version = constants.getProperty("gradlePluginsVersion")

    // Dependency versions. Can run 'gradle dependencyUpdates' to find new versions of things.
    //
    // TODO: Sort this alphabetically.
    ext.kotlin_version = constants.getProperty("kotlinVersion")

    ext.quasar_group = 'co.paralleluniverse'
    ext.quasar_version = constants.getProperty("quasarVersion")
    ext.quasar_exclusions = [
                'co.paralleluniverse**',
                'groovy**',
                'com.esotericsoftware.**',
                'jdk**',
                'junit**',
                'kotlin**',
                'net.rubygrapefruit.**',
                'org.gradle.**',
                'org.apache.**',
                'org.jacoco.**',
                'org.junit**',
                'org.slf4j**',
                'worker.org.gradle.**',
                'com.nhaarman.mockito_kotlin**',
                'org.assertj**',
                'org.hamcrest**',
                'org.mockito**',
                'org.opentest4j**'
        ]

    // gradle-capsule-plugin:1.0.2 contains capsule:1.0.1 by default.
    // We must configure it manually to use the latest capsule version.
    ext.capsule_version = '1.0.3'

    ext.asm_version = '7.1'
    ext.artemis_version = '2.6.2'
    // TODO Upgrade Jackson only when corda is using kotlin 1.3.10
    ext.jackson_version = '2.9.5'
<<<<<<< HEAD
    ext.jetty_version = '9.4.19.v20190610'
=======
    ext.jetty_version = '9.4.18.v20190429'
>>>>>>> 843c3a01
    ext.jersey_version = '2.25'
    ext.servlet_version = '4.0.1'
    ext.assertj_version = '3.12.2'
    ext.slf4j_version = '1.7.26'
    ext.log4j_version = '2.11.2'
    ext.bouncycastle_version = constants.getProperty("bouncycastleVersion")
    ext.guava_version = constants.getProperty("guavaVersion")
    ext.caffeine_version = constants.getProperty("caffeineVersion")
    ext.disruptor_version = constants.getProperty("disruptorVersion")
    ext.metrics_version = constants.getProperty("metricsVersion")
    ext.metrics_new_relic_version = constants.getProperty("metricsNewRelicVersion")
    ext.okhttp_version = '3.14.2'
    ext.netty_version = '4.1.22.Final'
    ext.typesafe_config_version = constants.getProperty("typesafeConfigVersion")
    ext.fileupload_version = '1.4'
    // Legacy JUnit 4 version
    ext.junit_version = '4.12'
    // Need this version to access classpath scanning error handling fix -
    // see https://github.com/junit-team/junit5/commit/389de48c2a18c5a93a7203ef424aa47a8a835a74
    // Upgrade to 5.5.x when GA release is available.
    ext.junit_vintage_version = '5.5.0-RC1'
    ext.junit_jupiter_version = '5.5.0-RC1'
    ext.junit_platform_version = '1.5.0-RC1'
    // TODO Update this to the latest version when hibernate is updated
    ext.mockito_version = '2.18.3'
    ext.mockito_kotlin_version = '1.6.0'
    ext.hamkrest_version = '1.7.0.0'
    ext.jopt_simple_version = '5.0.2'
    ext.jansi_version = '1.18'
    ext.hibernate_version = '5.4.3.Final'
    ext.h2_version = '1.4.199' // Update docs if renamed or removed.
    ext.postgresql_version = '42.2.5'
    ext.rxjava_version = '1.3.8'
    ext.dokka_version = '0.9.18'
    ext.eddsa_version = '0.2.0'
    ext.dependency_checker_version = '4.0.2'
    ext.commons_collections_version = '4.3'
    ext.beanutils_version = '1.9.3'
    ext.crash_version = '810d2b774b85d4938be01b9b65e29e4fddbc450b'
    ext.jsr305_version = constants.getProperty("jsr305Version")
    ext.shiro_version = '1.4.1'
    ext.artifactory_plugin_version = constants.getProperty('artifactoryPluginVersion')
    ext.hikari_version = '3.3.1'
    ext.liquibase_version = '3.6.3'
    ext.artifactory_contextUrl = 'https://ci-artifactory.corda.r3cev.com/artifactory'
    ext.snake_yaml_version = constants.getProperty('snakeYamlVersion')
    ext.docker_compose_rule_version = '0.35.0'
    ext.selenium_version = '3.141.59'
    ext.ghostdriver_version = '2.1.0'
    ext.proguard_version = constants.getProperty('proguardVersion')
    ext.jsch_version = '0.1.55'
    ext.protonj_version = '0.33.0' // Overide Artemis version
    ext.snappy_version = '0.4'
    ext.class_graph_version = '4.8.41'
    ext.jcabi_manifests_version = '1.1'
    ext.picocli_version = '3.9.6'
    ext.commons_io_version = '2.6'
    ext.controlsfx_version = '8.40.15'
    ext.fontawesomefx_commons_version = '8.15'
    ext.fontawesomefx_fontawesome_version = '4.7.0-5'
    ext.gradle_modules_plugin_version = constants.getProperty('gradleModulesPluginVersion')

    // Name of the IntelliJ SDK created for the deterministic Java rt.jar.
    // ext.deterministic_idea_sdk = '1.8 (Deterministic)'

    // Update 121 is required for ObjectInputFilter.
    // Updates [131, 161] also have zip compression bugs on MacOS (High Sierra).
    // when the java version in NodeStartup.hasMinimumJavaVersion() changes, so must this check
    ext.java8_minUpdateVersion = constants.getProperty('java8MinUpdateVersion')

    repositories {
        mavenLocal()
        mavenCentral()
        jcenter()
        maven {
            url 'https://kotlin.bintray.com/kotlinx'
        }
        maven {
            url "$artifactory_contextUrl/corda-releases"
        }
        // TEMP: remove once Corda Gradle plugins 5.0.0 published.
        maven {
            url "$artifactory_contextUrl/corda-dev"
        }
        // JDK11 Java modules gradle plugin
        maven {
            url "https://plugins.gradle.org/m2/"
        }
    }
    dependencies {
        classpath "org.jetbrains.kotlin:kotlin-gradle-plugin:$kotlin_version"
        classpath "org.jetbrains.kotlin:kotlin-allopen:$kotlin_version"
        classpath 'com.jfrog.bintray.gradle:gradle-bintray-plugin:1.4'
        classpath "net.corda.plugins:publish-utils:$gradle_plugins_version"
        classpath "net.corda.plugins:quasar-utils:$gradle_plugins_version"
        classpath "net.corda.plugins:cordformation:$gradle_plugins_version"
        classpath "net.corda.plugins:cordapp:$gradle_plugins_version"
        classpath "net.corda.plugins:api-scanner:$gradle_plugins_version"
        classpath "net.corda.plugins:jar-filter:$gradle_plugins_version"
        classpath "net.sf.proguard:proguard-gradle:$proguard_version"
        classpath 'com.github.ben-manes:gradle-versions-plugin:0.15.0'
        classpath "org.jetbrains.kotlin:kotlin-noarg:$kotlin_version"
        classpath "org.jetbrains.dokka:dokka-gradle-plugin:${dokka_version}"
        classpath "net.i2p.crypto:eddsa:$eddsa_version" // Needed for ServiceIdentityGenerator in the build environment.
        classpath "org.owasp:dependency-check-gradle:${dependency_checker_version}"
        classpath "org.jfrog.buildinfo:build-info-extractor-gradle:$artifactory_plugin_version"
        // Capsule gradle plugin forked and maintained locally to support Gradle 5.x
        // See https://github.com/corda/gradle-capsule-plugin
        classpath "us.kirchmeier:gradle-capsule-plugin:1.0.4_r3"
//        classpath "org.javamodularity:moduleplugin:$gradle_modules_plugin_version"
    }
}

plugins {
    // Add the shadow plugin to the plugins classpath for the entire project.
    id 'com.github.johnrengelman.shadow' version '2.0.4' apply false
    id "com.gradle.build-scan" version "2.2.1"

//    id 'org.javamodularity.moduleplugin' version '1.5.0' apply true
}

ext {
    corda_revision = "git rev-parse HEAD".execute().text.trim()
}

apply plugin: 'project-report'
apply plugin: 'com.github.ben-manes.versions'
apply plugin: 'net.corda.plugins.publish-utils'
apply plugin: 'maven-publish'
apply plugin: 'com.jfrog.artifactory'

// We need the following three lines even though they're inside an allprojects {} block below because otherwise
// IntelliJ gets confused when importing the project and ends up erasing and recreating the .idea directory, along
// with the run configurations. It also doesn't realise that the project is a Java 8 project and misconfigures
// the resulting import. This fixes it.
apply plugin: 'java'
//apply plugin: 'org.javamodularity.moduleplugin'

sourceCompatibility = VERSION_1_8
targetCompatibility = VERSION_1_8
println "Java version: " + JavaVersion.current()
println "Java source compatibility: " + sourceCompatibility
println "Java target compatibility: " + targetCompatibility


// allprojects not allowed ???
// Could not find method kotlinCompile() for arguments [build_1cxylkaspro03mtms9c9xoxft$_run_closure2$_closure16@2dd8b9f2] on root project 'corda-project' of type org.gradle.api.Project.
//subprojects {
//    // inlined usage of compileJava with moduleOptions not allowed ???
//    // Could not find method moduleOptions() for arguments [build_1cxylkaspro03mtms9c9xoxft$_run_closure2$_closure16$_closure18@afb78c] on task ':client:compileJava' of type org.gradle.api.tasks.compile.JavaCompile.
//    apply plugin: 'java'
//    apply plugin: 'kotlin'
//    apply plugin: "org.javamodularity.moduleplugin"
//    kotlinCompile {
//        moduleOptions {
//            addExports = [
//                    'java.base/sun.security.util': 'ALL-UNNAMED',
//                    'java.base/sun.security.x509': 'ALL-UNNAMED'
//            ]
//        }
//    }
//    compileJava {
//        moduleOptions {
//            addExports = [
//                    'java.base/sun.security.util': 'ALL-UNNAMED',
//                    'java.base/sun.security.x509': 'ALL-UNNAMED'
//            ]
//        }
//    }
//    test {
//        moduleOptions {
//            addExports = [
//                    'java.base/sun.security.util': 'ALL-UNNAMED',
//                    'java.base/sun.security.x509': 'ALL-UNNAMED'
//            ]
//        }
//    }
//}

allprojects {
    apply plugin: 'kotlin'
    apply plugin: 'jacoco'
    apply plugin: 'org.owasp.dependencycheck'
    apply plugin: 'kotlin-allopen'
//    apply plugin: 'org.javamodularity.moduleplugin'

    allOpen {
        annotations(
                "javax.persistence.Entity",
                "javax.persistence.Embeddable",
                "javax.persistence.MappedSuperclass"
        )
    }

    dependencyCheck {
        suppressionFile = '.ci/dependency-checker/suppressedLibraries.xml'
        cveValidForHours = 1
        format = 'ALL'
        failOnError = project.property('owasp.failOnError')
        // by default CVSS is '11' which passes everything. Set between 0-10 to catch vulnerable deps
        failBuildOnCVSS = project.property('owasp.failBuildOnCVSS').toFloat()

        analyzers {
            assemblyEnabled = false
            nuspecEnabled = false
            nugetconfEnabled = false
        }
    }
    sourceCompatibility = VERSION_1_8
    targetCompatibility = VERSION_1_8

    jacoco {
        // JDK11 official support (https://github.com/jacoco/jacoco/releases/tag/v0.8.3)
        toolVersion = "0.8.3"    
    }
    
    tasks.withType(JavaCompile) {
        options.compilerArgs << "-Xlint:unchecked" << "-Xlint:deprecation" << "-Xlint:-options" << "-parameters" 
        //<<  "--illegal-access=warn"
        options.encoding = 'UTF-8'
        options.verbose = true
//        moduleOptions {
//            addExports = [
//                    'java.base/sun.security.util': 'ALL-UNNAMED',
//                    'java.base/sun.security.x509': 'ALL-UNNAMED'
//            ]
//        }
    }

    tasks.withType(org.jetbrains.kotlin.gradle.tasks.KotlinCompile) {
        kotlinOptions {
            languageVersion = "1.2"
            apiVersion = "1.2"
            jvmTarget = "1.8"
            javaParameters = true   // Useful for reflection.
            freeCompilerArgs = ['-Xjvm-default=compatibility']
            allWarningsAsErrors = project.hasProperty('compilation.allWarningsAsErrors') ? project.property('compilation.allWarningsAsErrors').toBoolean() : false
        }
    }

    tasks.withType(Jar) { task ->
        // Includes War and Ear
        manifest {
            attributes('Corda-Release-Version': corda_release_version)
            attributes('Corda-Platform-Version': corda_platform_version)
            attributes('Corda-Revision': corda_revision)
            attributes('Corda-Vendor': 'Corda Open Source')
            attributes('Automatic-Module-Name': "net.corda.${task.project.name.replaceAll('-', '.')}")
        }
    }

    tasks.withType(Test) {
        ignoreFailures = project.hasProperty('tests.ignoreFailures') ? project.property('tests.ignoreFailures').toBoolean() : false
        failFast = project.hasProperty('tests.failFast') ? project.property('tests.failFast').toBoolean() : false

        // Prevent the project from creating temporary files outside of the build directory.
        systemProperty 'java.io.tmpdir', buildDir.absolutePath

        maxHeapSize = "1g"

        if (project.hasProperty('test.parallel') && project.property('test.parallel').toBoolean()) {
            maxParallelForks = Runtime.runtime.availableProcessors().intdiv(2) as int ?: 1
        }

        if (System.getProperty("test.maxParallelForks") != null) {
            maxParallelForks = Integer.getInteger('test.maxParallelForks')
            logger.debug("System property test.maxParallelForks found - setting max parallel forks to $maxParallelForks for $project")
        }

        if (project.path.startsWith(':experimental') && System.getProperty("experimental.test.enable") == null) {
            enabled = false
        }

        // Required to use Gradle build cache (until Gradle 5.0 is released with default value of "append" set to false)
        // See https://github.com/gradle/gradle/issues/5269 and https://github.com/gradle/gradle/pull/6419
        extensions.configure(TypeOf.typeOf(JacocoTaskExtension)) { ex ->
            ex.append = false
        }
    }

    group 'net.corda'
    version "$corda_release_version"

    repositories {
        mavenLocal()
        mavenCentral()
        jcenter()
        maven { url "$artifactory_contextUrl/corda-dependencies" }
        maven { url 'https://jitpack.io' }
        maven { url 'https://repo.gradle.org/gradle/libs-releases' }
        maven { url "https://plugins.gradle.org/m2/" }
    }

    configurations {
        all {
            resolutionStrategy {
                // Force dependencies to use the same version of Kotlin as Corda.
                force "org.jetbrains.kotlin:kotlin-stdlib-jdk7:$kotlin_version"
                force "org.jetbrains.kotlin:kotlin-stdlib-jdk8:$kotlin_version"
                force "org.jetbrains.kotlin:kotlin-reflect:$kotlin_version"

                // Force dependencies to use the same version of Guava as Corda.
                force "com.google.guava:guava:$guava_version"

                // Demand that everything uses our given version of Netty.
                eachDependency { details ->
                    if (details.requested.group == 'io.netty' && details.requested.name.startsWith('netty-')) {
                        details.useVersion netty_version
                    }
                }
            }
        }
        compile {
            // We want to use SLF4J's version of these bindings: jcl-over-slf4j
            // Remove any transitive dependency on Apache's version.
            exclude group: 'commons-logging', module: 'commons-logging'
            // Remove any transitive dependency on Logback (e.g. Liquibase 3.6 introduces this dependency)
            exclude group: 'ch.qos.logback'

            // Netty-All is an uber-jar which contains every Netty module.
            // Exclude it to force us to use the individual Netty modules instead.
            exclude group: 'io.netty', module: 'netty-all'
        }
        runtime {
            // We never want isolated.jar on classPath, since we want to test jar being dynamically loaded as an attachment
            exclude module: 'isolated'
        }
    }
}

// Check that we are running on a Java 8 JDK. The source/targetCompatibility values above aren't sufficient to
// guarantee this because those are properties checked by the Java plugin, but we're using Kotlin.
//
// We recommend a specific minor version (unfortunately, not checkable directly) because JavaFX adds APIs in
// minor releases, so we can't work with just any Java 8, it has to be a recent one.
if (!JavaVersion.current().java8Compatible)
    throw new GradleException("Corda requires Java 8, please upgrade to at least 1.8.0_$java8_minUpdateVersion")

// Required for building out the fat JAR.
dependencies {
    compile project(':node')
    compile "com.google.guava:guava:$guava_version"

    // Set to corda compile to ensure it exists now deploy nodes no longer relies on build
    compile project(path: ":node:capsule", configuration: 'runtimeArtifacts')
    compile project(path: ":webserver:webcapsule", configuration: 'runtimeArtifacts')

    // For the buildCordappDependenciesJar task
    runtime project(':client:jfx')
    runtime project(':client:mock')
    runtime project(':client:rpc')
    runtime project(':core')
    runtime project(':confidential-identities')
    runtime project(':finance:workflows')
    runtime project(':finance:contracts')
    runtime project(':webserver')
    testCompile project(':test-utils')
}

jar {
    // Prevent the root project from building an unwanted dummy CorDapp.
    enabled = false
}

task jacocoRootReport(type: org.gradle.testing.jacoco.tasks.JacocoReport) {
    dependsOn = subprojects.test
    additionalSourceDirs = files(subprojects.sourceSets.main.allSource.srcDirs)
    sourceDirectories = files(subprojects.sourceSets.main.allSource.srcDirs)
    classDirectories = files(subprojects.sourceSets.main.output)
    executionData = files(subprojects.jacocoTestReport.executionData)
    reports {
        html.enabled = true
        xml.enabled = true
        csv.enabled = false
    }
    onlyIf = {
        true
    }
    doFirst {
        executionData = files(executionData.findAll {
            it.exists()
        })
    }
}

tasks.withType(Test) {
    reports.html.destination = file("${reporting.baseDir}/${name}")
}

task testReport(type: TestReport) {
    destinationDir = file("$buildDir/reports/allTests")
    // Include the results from the `test` task in all subprojects
    reportOn subprojects*.test
}

bintrayConfig {
    user = System.getenv('CORDA_BINTRAY_USER')
    key = System.getenv('CORDA_BINTRAY_KEY')
    repo = 'corda'
    org = 'r3'
    licenses = ['Apache-2.0']
    vcsUrl = 'https://github.com/corda/corda'
    projectUrl = 'https://github.com/corda/corda'
    gpgSign = true
    gpgPassphrase = System.getenv('CORDA_BINTRAY_GPG_PASSPHRASE')
    publications = [
            'corda-jfx',
            'corda-mock',
            'corda-rpc',
            'corda-core',
            'corda-core-deterministic',
            'corda-deterministic-verifier',
            'corda',
            'corda-finance-workflows',
            'corda-finance-contracts',
            'corda-node',
            'corda-node-api',
            'corda-test-common',
            'corda-test-utils',
            'corda-test-db',
            'corda-jackson',
            'corda-webserver-impl',
            'corda-webserver',
            'corda-node-driver',
            'corda-confidential-identities',
            'corda-shell',
            'corda-tools-shell-cli',
            'corda-serialization',
            'corda-serialization-deterministic',
            'corda-tools-blob-inspector',
            'corda-tools-explorer',
            'corda-tools-network-bootstrapper',
            'corda-tools-cliutils',
            'corda-common-configuration-parsing',
            'corda-common-validation',
            'corda-common-logging'
    ]
    license {
        name = 'Apache-2.0'
        url = 'https://www.apache.org/licenses/LICENSE-2.0'
        distribution = 'repo'
    }
    developer {
        id = 'R3'
        name = 'R3'
        email = 'dev@corda.net'
    }
}

// Build a ZIP of all JARs required to compile the Cordapp template
// Note: corda.jar is used at runtime so no runtime ZIP is necessary.
// Resulting ZIP can be found in "build/distributions"
task buildCordappDependenciesZip(type: Zip) {
    baseName 'corda-deps'
    from configurations.runtime
    from configurations.compile
    from configurations.testCompile
    from buildscript.configurations.classpath
    from 'node/capsule/NOTICE' // CDDL notice
    duplicatesStrategy = DuplicatesStrategy.EXCLUDE
}

artifactory {
    publish {
        contextUrl = artifactory_contextUrl
        repository {
            repoKey = 'corda-dev'
            username = System.getenv('CORDA_ARTIFACTORY_USERNAME')
            password = System.getenv('CORDA_ARTIFACTORY_PASSWORD')
        }

        defaults {
            // Root project applies the plugin (for this block) but does not need to be published
            if (project != rootProject) {
                publications(project.extensions.publish.name())
            }
        }
    }
}

task generateApi(type: net.corda.plugins.GenerateApi) {
    baseName = "api-corda"
}

// This exists to reduce CI build time when the envvar is set (can save up to 40 minutes)
if (file('corda-docs-only-build').exists() || (System.getenv('CORDA_DOCS_ONLY_BUILD') != null)) {
    if (file('corda-docs-only-build').exists()) {
        logger.info("Tests are disabled due to presence of file 'corda-docs-only-build' in the project root")
    } else {
        logger.info("Tests are disabled due to the presence of envvar CORDA_DOCS_ONLY_BUILD")
    }

    allprojects {
        test {
            exclude '*/**'
        }

        it.afterEvaluate {
            if (it.tasks.findByName("integrationTest") != null) {
                integrationTest {
                    exclude '*/**'
                }
            }
        }

        it.afterEvaluate {
            if (it.tasks.findByName("smokeTest") != null) {
                smokeTest {
                    exclude '*/**'
                }
            }
        }
    }
}



wrapper {
    gradleVersion = "5.4.1"
    distributionType = Wrapper.DistributionType.ALL
}

buildScan {
    termsOfServiceUrl = 'https://gradle.com/terms-of-service'
    termsOfServiceAgree = 'yes'
}<|MERGE_RESOLUTION|>--- conflicted
+++ resolved
@@ -47,11 +47,7 @@
     ext.artemis_version = '2.6.2'
     // TODO Upgrade Jackson only when corda is using kotlin 1.3.10
     ext.jackson_version = '2.9.5'
-<<<<<<< HEAD
-    ext.jetty_version = '9.4.19.v20190610'
-=======
     ext.jetty_version = '9.4.18.v20190429'
->>>>>>> 843c3a01
     ext.jersey_version = '2.25'
     ext.servlet_version = '4.0.1'
     ext.assertj_version = '3.12.2'
