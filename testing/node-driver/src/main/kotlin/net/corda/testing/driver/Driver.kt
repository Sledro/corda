--- conflicted
+++ resolved
@@ -581,7 +581,6 @@
     val executorService get() = _executorService!!
     private var _shutdownManager: ShutdownManager? = null
     override val shutdownManager get() = _shutdownManager!!
-    private val databaseNamesByNode = mutableMapOf<CordaX500Name, String>()
     val systemProperties by lazy { System.getProperties().toList().map { it.first.toString() to it.second.toString() }.toMap() + extraSystemProperties }
     private val cordappPackages = extraCordappPackagesToScan + getCallerPackage()
     // TODO: this object will copy NodeInfo files from started nodes to other nodes additional-node-infos/
@@ -971,30 +970,12 @@
             // Write node.conf
             writeConfig(nodeConf.baseDirectory, "node.conf", config)
 
-<<<<<<< HEAD
-                val systemProperties = overriddenSystemProperties + mapOf(
-                        "name" to nodeConf.myLegalName,
-                        "visualvm.display.name" to "corda-${nodeConf.myLegalName}",
-                        Node.scanPackagesSystemProperty to cordappPackages.joinToString(Node.scanPackagesSeparator),
-                        "java.io.tmpdir" to System.getProperty("java.io.tmpdir"), // Inherit from parent process
-                "user.dir" to nodeConf.baseDirectory)
-                // See experimental/quasar-hook/README.md for how to generate.
-                val excludePattern = "x(antlr**;bftsmart**;ch**;co.paralleluniverse**;com.codahale**;com.esotericsoftware**;" +
-                        "com.fasterxml**;com.google**;com.ibm**;com.intellij**;com.jcabi**;com.nhaarman**;com.opengamma**;" +
-                        "com.typesafe**;com.zaxxer**;de.javakaffee**;groovy**;groovyjarjarantlr**;groovyjarjarasm**;io.atomix**;" +
-                        "io.github**;io.netty**;jdk**;joptsimple**;junit**;kotlin**;net.bytebuddy**;net.i2p**;org.apache**;" +
-                        "org.assertj**;org.bouncycastle**;org.codehaus**;org.crsh**;org.dom4j**;org.fusesource**;org.h2**;" +
-                        "org.hamcrest**;org.hibernate**;org.jboss**;org.jcp**;org.joda**;org.junit**;org.mockito**;org.objectweb**;" +
-                        "org.objenesis**;org.slf4j**;org.w3c**;org.xml**;org.yaml**;reflectasm**;rx**)"
-                val extraJvmArguments = systemProperties.removeResolvedClasspath().map { "-D${it.key}=${it.value}" } +
-                        "-javaagent:$quasarJarPath=$excludePattern"
-                val loggingLevel = logLevel ?:if (debugPort == null) "INFO" else "DEBUG"
-=======
             val systemProperties = overriddenSystemProperties + mapOf(
                     "name" to nodeConf.myLegalName,
                     "visualvm.display.name" to "corda-${nodeConf.myLegalName}",
                     Node.scanPackagesSystemProperty to cordappPackages.joinToString(Node.scanPackagesSeparator),
                     "java.io.tmpdir" to System.getProperty("java.io.tmpdir"), // Inherit from parent process
+                    "user.dir" to nodeConf.baseDirectory, //Enterprise only
                     "log4j2.debug" to if(debugPort != null) "true" else "false"
             )
             // See experimental/quasar-hook/README.md for how to generate.
@@ -1007,8 +988,7 @@
                     "org.objenesis**;org.slf4j**;org.w3c**;org.xml**;org.yaml**;reflectasm**;rx**)"
             val extraJvmArguments = systemProperties.removeResolvedClasspath().map { "-D${it.key}=${it.value}" } +
                     "-javaagent:$quasarJarPath=$excludePattern"
-            val loggingLevel = if (debugPort == null) "INFO" else "DEBUG"
->>>>>>> 10e686bc
+            val loggingLevel = logLevel ?:if (debugPort == null) "INFO" else "DEBUG"
 
             return ProcessUtilities.startCordaProcess(
                     className = "net.corda.node.Corda", // cannot directly get class for this, so just use string
