/*
 * R3 Proprietary and Confidential
 *
 * Copyright (c) 2018 R3 Limited.  All rights reserved.
 *
 * The intellectual and technical concepts contained herein are proprietary to R3 and its suppliers and are protected by trade secret law.
 *
 * Distribution of this file or any portion thereof via any medium without the express permission of R3 is strictly prohibited.
 */

package net.corda.testing.node.internal

import net.corda.core.identity.CordaX500Name
import net.corda.core.internal.concurrent.fork
import net.corda.core.internal.concurrent.transpose
import net.corda.core.internal.createDirectories
import net.corda.core.internal.div
import net.corda.core.node.NodeInfo
import net.corda.core.utilities.getOrThrow
import net.corda.node.VersionInfo
import net.corda.node.internal.EnterpriseNode
import net.corda.node.internal.Node
import net.corda.node.internal.StartedNode
import net.corda.node.internal.cordapp.CordappLoader
import net.corda.node.services.config.*
import net.corda.nodeapi.internal.config.toConfig
import net.corda.nodeapi.internal.network.NetworkParametersCopier
import net.corda.testing.common.internal.testNetworkParameters
import net.corda.testing.core.SerializationEnvironmentRule
import net.corda.testing.core.getFreeLocalPorts
import net.corda.testing.internal.IntegrationTest
import net.corda.testing.internal.testThreadFactory
import net.corda.testing.node.User
import org.apache.logging.log4j.Level
import org.junit.After
import org.junit.Before
import org.junit.Rule
import org.junit.rules.TemporaryFolder
import rx.internal.schedulers.CachedThreadScheduler
import java.nio.file.Path
import java.util.concurrent.Executors
import kotlin.concurrent.thread

// TODO Some of the logic here duplicates what's in the driver
abstract class NodeBasedTest(private val cordappPackages: List<String> = emptyList()) : IntegrationTest() {
    companion object {
        private val WHITESPACE = "\\s++".toRegex()
    }

    @Rule
    @JvmField
    val testSerialization = SerializationEnvironmentRule(true)
    @Rule
    @JvmField
    val tempFolder = TemporaryFolder()

    private lateinit var defaultNetworkParameters: NetworkParametersCopier
    private val startedNodes = mutableListOf<StartedNode<Node>>()
    private val nodeInfos = mutableListOf<NodeInfo>()

    init {
        System.setProperty("consoleLogLevel", Level.DEBUG.name().toLowerCase())
    }

    @Before
    fun init() {
        defaultNetworkParameters = NetworkParametersCopier(testNetworkParameters())
    }

    /**
     * Stops the network map node and all the nodes started by [startNode]. This is called automatically after each test
     * but can also be called manually within a test.
     */
    @After
    fun stopAllNodes() {
        val shutdownExecutor = Executors.newScheduledThreadPool(startedNodes.size)
        try {
            startedNodes.map { shutdownExecutor.fork(it::dispose) }.transpose().getOrThrow()
            // Wait until ports are released
            val portNotBoundChecks = startedNodes.flatMap {
                listOf(
                        addressMustNotBeBoundFuture(shutdownExecutor, it.internals.configuration.p2pAddress),
                        addressMustNotBeBoundFuture(shutdownExecutor, it.internals.configuration.rpcOptions.address)
                )
<<<<<<< HEAD
            }.filterNotNull()
            startedNodes.clear()
=======
            }
            nodes.clear()
>>>>>>> 244167d3
            portNotBoundChecks.transpose().getOrThrow()
        } finally {
            shutdownExecutor.shutdown()
        }
    }

    @JvmOverloads
    fun initNode(legalName: CordaX500Name,
                 platformVersion: Int = 1,
                 rpcUsers: List<User> = emptyList(),
                 configOverrides: Map<String, Any> = emptyMap()): Node {
        val baseDirectory = baseDirectory(legalName).createDirectories()
        val localPort = getFreeLocalPorts("localhost", 3)
        val p2pAddress = configOverrides["p2pAddress"] ?: localPort[0].toString()
        val config = ConfigHelper.loadConfig(
                baseDirectory = baseDirectory,
                allowMissingConfig = true,
                configOverrides = configOf(
                        "database" to mapOf("runMigration" to "true"),
                        "myLegalName" to legalName.toString(),
                        "p2pAddress" to p2pAddress,
                        "devMode" to true,
                        "rpcSettings.address" to localPort[1].toString(),
                        "rpcSettings.adminAddress" to localPort[2].toString(),
                        "rpcUsers" to rpcUsers.map { it.toConfig().root().unwrapped() }
                ) + configOverrides
        )

        val parsedConfig = config.parseAsNodeConfiguration().also { nodeConfiguration ->
            val errors = nodeConfiguration.validate()
            if (errors.isNotEmpty()) {
                throw IllegalStateException("Invalid node configuration. Errors where:${System.lineSeparator()}${errors.joinToString(System.lineSeparator())}")
            }
        }
        defaultNetworkParameters.install(baseDirectory)

        return InProcessNode(parsedConfig, MOCK_VERSION_INFO.copy(platformVersion = platformVersion), cordappPackages)
    }

    @JvmOverloads
    fun startNode(legalName: CordaX500Name,
                  platformVersion: Int = 1,
                  rpcUsers: List<User> = emptyList(),
                  configOverrides: Map<String, Any> = emptyMap()): StartedNode<Node> {
        val node = initNode(legalName,platformVersion, rpcUsers,configOverrides)
        val startedNode = node.start()
        startedNodes += startedNode
        ensureAllNetworkMapCachesHaveAllNodeInfos()
        thread(name = legalName.organisation) {
            node.run()
        }

        return startedNode
    }

    protected fun baseDirectory(legalName: CordaX500Name): Path {
        return tempFolder.root.toPath() / legalName.organisation.replace(WHITESPACE, "")
    }

    private fun ensureAllNetworkMapCachesHaveAllNodeInfos() {
        val runningNodes = startedNodes.filter { it.internals.started != null }
        val runningNodesInfo = runningNodes.map { it.info }
        for (node in runningNodes)
            for (nodeInfo in runningNodesInfo) {
                node.services.networkMapCache.addNode(nodeInfo)
            }
    }
}

class InProcessNode(
        configuration: NodeConfiguration, versionInfo: VersionInfo, cordappPackages: List<String>) : EnterpriseNode(
        configuration, versionInfo, false, CordappLoader.createDefaultWithTestPackages(configuration, cordappPackages)) {
    override fun getRxIoScheduler() = CachedThreadScheduler(testThreadFactory()).also { runOnStop += it::shutdown }
}<|MERGE_RESOLUTION|>--- conflicted
+++ resolved
@@ -82,13 +82,8 @@
                         addressMustNotBeBoundFuture(shutdownExecutor, it.internals.configuration.p2pAddress),
                         addressMustNotBeBoundFuture(shutdownExecutor, it.internals.configuration.rpcOptions.address)
                 )
-<<<<<<< HEAD
-            }.filterNotNull()
+            }
             startedNodes.clear()
-=======
-            }
-            nodes.clear()
->>>>>>> 244167d3
             portNotBoundChecks.transpose().getOrThrow()
         } finally {
             shutdownExecutor.shutdown()
