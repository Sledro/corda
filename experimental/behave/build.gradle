--- conflicted
+++ resolved
@@ -82,15 +82,11 @@
     compile project(':node-api')
     compile project(':client:rpc')
 
-<<<<<<< HEAD
     // dependency on CordaHttpToRPC proxy
     compile project(':testing:qa:behave:tools:rpc-proxy')
 
     testCompile project(':test-utils')
 
-    // Unit Tests
-    testCompile "junit:junit:$junit_version"
-=======
     // Unit Tests
     testImplementation "org.junit.jupiter:junit-jupiter-api:${junit_jupiter_version}"
 
@@ -98,7 +94,6 @@
     testRuntimeOnly "org.junit.jupiter:junit-jupiter-engine:${junit_jupiter_version}"
     testRuntimeOnly "org.junit.platform:junit-platform-launcher:${junit_platform_version}"
     
->>>>>>> 688c7427
     testCompile "org.assertj:assertj-core:$assertj_version"
 
     // Scenarios / End-to-End Tests
