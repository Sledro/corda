--- conflicted
+++ resolved
@@ -79,10 +79,6 @@
      */
     @Throws(TransactionVerificationException::class)
     fun verify() {
-<<<<<<< HEAD
-        validateStatesAgainstContract()
-        verifyConstraints()
-=======
         val contractAttachmentsByContract: Map<ContractClassName, ContractAttachment> = getUniqueContractAttachmentsByContract()
 
         // TODO - verify for version downgrade
@@ -90,7 +86,6 @@
         validateStatesAgainstContract()
         verifyConstraintsValidity(contractAttachmentsByContract)
         verifyConstraints(contractAttachmentsByContract)
->>>>>>> 0234c1fc
         verifyContracts()
     }
 
@@ -137,14 +132,6 @@
      *
      * TODO - revisit once transaction contains network parameters.
      */
-<<<<<<< HEAD
-    private fun verifyConstraints() {
-        val contractAttachmentsByContract = getUniqueContractAttachmentsByContract()
-
-        for (state in allStates()) {
-            val contractAttachment = contractAttachmentsByContract[state.contract] ?:
-                throw TransactionVerificationException.MissingAttachmentRejection(id, state.contract)
-=======
     private fun validatePackageOwnership(contractAttachmentsByContract: Map<ContractClassName, ContractAttachment>) {
         // This should never happen once we have network parameters in the transaction.
         if (networkParameters == null) {
@@ -209,7 +196,6 @@
         for (state in allStates) {
             val contractAttachment = contractAttachmentsByContract[state.contract]
                     ?: throw TransactionVerificationException.MissingAttachmentRejection(id, state.contract)
->>>>>>> 0234c1fc
 
             val constraintAttachment = AttachmentWithContext(contractAttachment, state.contract,
                     networkParameters?.whitelistedContractImplementations)
@@ -227,18 +213,6 @@
             if (attachment !is ContractAttachment) continue
 
             for (contract in attachment.allContracts) {
-<<<<<<< HEAD
-               result.compute(contract) { _, previousAttachment ->
-                   when {
-                       previousAttachment == null -> attachment
-                       attachment.id == previousAttachment.id -> previousAttachment
-                       // In case multiple attachments have been added for the same contract, fail because this
-                       // transaction will not be able to be verified because it will break the no-overlap rule
-                       // that we have implemented in our Classloaders
-                       else -> throw TransactionVerificationException.ConflictingAttachmentsRejection(id, contract)
-                   }
-               }
-=======
                 result.compute(contract) { _, previousAttachment ->
                     when {
                         previousAttachment == null -> attachment
@@ -249,7 +223,6 @@
                         else -> throw TransactionVerificationException.ConflictingAttachmentsRejection(id, contract)
                     }
                 }
->>>>>>> 0234c1fc
             }
         }
 
@@ -260,11 +233,7 @@
      * Check the transaction is contract-valid by running the verify() for each input and output state contract.
      * If any contract fails to verify, the whole transaction is considered to be invalid.
      */
-<<<<<<< HEAD
-    private fun verifyContracts() = allStates().forEach { ts ->
-=======
     private fun verifyContracts() = inputAndOutputStates.forEach { ts ->
->>>>>>> 0234c1fc
         val contractClass = getContractClass(ts)
         val contract = createContractInstance(contractClass)
 
@@ -283,17 +252,6 @@
                         .asSubclass(Contract::class.java)
             } catch (e: Exception) {
                 throw TransactionVerificationException.ContractCreationError(id, ts.contract, e)
-<<<<<<< HEAD
-            }
-
-    // Obtain an instance of the contract class, wrapping any exception as a [ContractCreationError]
-    private fun createContractInstance(contractClass: Class<out Contract>): Contract =
-        try {
-            contractClass.newInstance()
-        } catch (e: Exception) {
-            throw TransactionVerificationException.ContractCreationError(id, contractClass.name, e)
-        }
-=======
             }
 
     // Obtain an instance of the contract class, wrapping any exception as a [ContractCreationError]
@@ -303,7 +261,6 @@
             } catch (e: Exception) {
                 throw TransactionVerificationException.ContractCreationError(id, contractClass.name, e)
             }
->>>>>>> 0234c1fc
 
     /**
      * Make sure the notary has stayed the same. As we can't tell how inputs and outputs connect, if there
