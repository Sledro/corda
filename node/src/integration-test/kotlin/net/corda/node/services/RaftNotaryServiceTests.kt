package net.corda.node.services

import net.corda.core.contracts.StateAndRef
import net.corda.core.contracts.StateRef
import net.corda.core.flows.NotaryError
import net.corda.core.flows.NotaryException
import net.corda.core.flows.NotaryFlow
import net.corda.core.identity.CordaX500Name
import net.corda.core.identity.Party
import net.corda.core.internal.concurrent.map
import net.corda.core.transactions.TransactionBuilder
import net.corda.core.utilities.getOrThrow
import net.corda.node.internal.StartedNode
import net.corda.testing.DUMMY_BANK_A_NAME
import net.corda.testing.chooseIdentity
import net.corda.testing.contracts.DummyContract
import net.corda.testing.driver.NodeHandle
import net.corda.testing.driver.driver
<<<<<<< HEAD
import net.corda.testing.node.ClusterSpec
import net.corda.testing.node.NotarySpec
import net.corda.testing.node.startFlow
import org.junit.ClassRule
=======
import net.corda.testing.dummyCommand
import net.corda.testing.node.ClusterSpec
import net.corda.testing.node.NotarySpec
import net.corda.testing.node.startFlow
>>>>>>> 313d21f0
import org.junit.Test
import java.util.*
import kotlin.test.assertEquals
import kotlin.test.assertFailsWith

<<<<<<< HEAD
class RaftNotaryServiceTests : IntegrationTest() {
    companion object {
        @ClassRule @JvmField
        val databaseSchemas = IntegrationTestSchemas( "RAFTNotaryService_0", "RAFTNotaryService_1", "RAFTNotaryService_2",
                DUMMY_BANK_A_NAME.toDatabaseSchemaName())
    }
    private val notaryName = CordaX500Name(RaftValidatingNotaryService.id, "RAFT Notary Service", "London", "GB")
=======
class RaftNotaryServiceTests {
    private val notaryName = CordaX500Name("RAFT Notary Service", "London", "GB")
>>>>>>> 313d21f0

    @Test
    fun `detect double spend`() {
        driver(
                startNodesInProcess = true,
                extraCordappPackagesToScan = listOf("net.corda.testing.contracts"),
                notarySpecs = listOf(NotarySpec(notaryName, cluster = ClusterSpec.Raft(clusterSize = 3)))
        ) {
            val bankA = startNode(providedName = DUMMY_BANK_A_NAME).map { (it as NodeHandle.InProcess).node }.getOrThrow()
            val inputState = issueState(bankA, defaultNotaryIdentity)

            val firstTxBuilder = TransactionBuilder(defaultNotaryIdentity)
                    .addInputState(inputState)
                    .addCommand(dummyCommand(bankA.services.myInfo.chooseIdentity().owningKey))
            val firstSpendTx = bankA.services.signInitialTransaction(firstTxBuilder)

            val firstSpend = bankA.services.startFlow(NotaryFlow.Client(firstSpendTx))
            firstSpend.resultFuture.getOrThrow()

            val secondSpendBuilder = TransactionBuilder(defaultNotaryIdentity).withItems(inputState).run {
                val dummyState = DummyContract.SingleOwnerState(0, bankA.info.chooseIdentity())
                addOutputState(dummyState, DummyContract.PROGRAM_ID)
                addCommand(dummyCommand(bankA.services.myInfo.chooseIdentity().owningKey))
                this
            }
            val secondSpendTx = bankA.services.signInitialTransaction(secondSpendBuilder)
            val secondSpend = bankA.services.startFlow(NotaryFlow.Client(secondSpendTx))

            val ex = assertFailsWith(NotaryException::class) { secondSpend.resultFuture.getOrThrow() }
            val error = ex.error as NotaryError.Conflict
            assertEquals(error.txId, secondSpendTx.id)
        }
    }

    private fun issueState(node: StartedNode<*>, notary: Party): StateAndRef<*> {
        return node.database.transaction {
            val builder = DummyContract.generateInitial(Random().nextInt(), notary, node.info.chooseIdentity().ref(0))
            val stx = node.services.signInitialTransaction(builder)
            node.services.recordTransactions(stx)
            StateAndRef(builder.outputStates().first(), StateRef(stx.id, 0))
        }
    }
}<|MERGE_RESOLUTION|>--- conflicted
+++ resolved
@@ -16,34 +16,24 @@
 import net.corda.testing.contracts.DummyContract
 import net.corda.testing.driver.NodeHandle
 import net.corda.testing.driver.driver
-<<<<<<< HEAD
+import net.corda.testing.dummyCommand
 import net.corda.testing.node.ClusterSpec
 import net.corda.testing.node.NotarySpec
 import net.corda.testing.node.startFlow
 import org.junit.ClassRule
-=======
-import net.corda.testing.dummyCommand
-import net.corda.testing.node.ClusterSpec
-import net.corda.testing.node.NotarySpec
 import net.corda.testing.node.startFlow
->>>>>>> 313d21f0
 import org.junit.Test
 import java.util.*
 import kotlin.test.assertEquals
 import kotlin.test.assertFailsWith
 
-<<<<<<< HEAD
 class RaftNotaryServiceTests : IntegrationTest() {
     companion object {
         @ClassRule @JvmField
         val databaseSchemas = IntegrationTestSchemas( "RAFTNotaryService_0", "RAFTNotaryService_1", "RAFTNotaryService_2",
                 DUMMY_BANK_A_NAME.toDatabaseSchemaName())
     }
-    private val notaryName = CordaX500Name(RaftValidatingNotaryService.id, "RAFT Notary Service", "London", "GB")
-=======
-class RaftNotaryServiceTests {
     private val notaryName = CordaX500Name("RAFT Notary Service", "London", "GB")
->>>>>>> 313d21f0
 
     @Test
     fun `detect double spend`() {
