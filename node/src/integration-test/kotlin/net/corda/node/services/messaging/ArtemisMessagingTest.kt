--- conflicted
+++ resolved
@@ -90,13 +90,8 @@
             doReturn(FlowTimeoutConfiguration(5.seconds, 3, backoffBase = 1.0)).whenever(it).flowTimeout
         }
         LogHelper.setLevel(PersistentUniquenessProvider::class)
-<<<<<<< HEAD
         database = configureDatabase(makeInternalTestDataSourceProperties(configSupplier = { ConfigFactory.empty() }), DatabaseConfig(runMigration = true), { null }, { null })
-        val persistentNetworkMapCache = PersistentNetworkMapCache(database).apply { start(emptyList()) }
-=======
-        database = configureDatabase(makeTestDataSourceProperties(), DatabaseConfig(), { null }, { null })
         val persistentNetworkMapCache = PersistentNetworkMapCache(database, ALICE_NAME).apply { start(emptyList()) }
->>>>>>> 5f17fc1b
         networkMapCache = NetworkMapCacheImpl(persistentNetworkMapCache, rigorousMock(), database).apply { start() }
     }
 
