--- conflicted
+++ resolved
@@ -272,7 +272,7 @@
         return Triple(artemisServer, artemisClient, bridgeManager)
     }
 
-<<<<<<< HEAD
+
     private fun createArtemisReceiver(targetAdress: NetworkHostAndPort, workingDir: String): Pair<ArtemisMessagingServer, ArtemisMessagingClient> {
         val artemisConfig = rigorousMock<AbstractNodeConfiguration>().also {
             doReturn(temporaryFolder.root.toPath() / workingDir).whenever(it).baseDirectory
@@ -294,11 +294,7 @@
 
     }
 
-
-    private fun createAMQPServer(): AMQPServer {
-=======
     private fun createAMQPServer(maxMessageSize: Int = MAX_MESSAGE_SIZE): AMQPServer {
->>>>>>> bbc80429
         val serverConfig = rigorousMock<AbstractNodeConfiguration>().also {
             doReturn(temporaryFolder.root.toPath() / "server").whenever(it).baseDirectory
             doReturn(BOB_NAME).whenever(it).myLegalName
