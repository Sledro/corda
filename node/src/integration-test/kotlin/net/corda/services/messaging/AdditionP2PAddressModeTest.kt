package net.corda.services.messaging

import com.typesafe.config.ConfigValueFactory
import junit.framework.TestCase.assertEquals
import net.corda.client.rpc.CordaRPCClient
import net.corda.core.contracts.Amount
import net.corda.core.contracts.Issued
import net.corda.core.contracts.withoutIssuer
import net.corda.core.utilities.OpaqueBytes
import net.corda.core.utilities.getOrThrow
import net.corda.finance.DOLLARS
import net.corda.finance.contracts.asset.Cash
import net.corda.finance.flows.CashIssueAndPaymentFlow
import net.corda.node.services.Permissions.Companion.all
import net.corda.testing.core.*
import net.corda.testing.driver.DriverParameters
import net.corda.testing.driver.driver
<<<<<<< HEAD
import net.corda.testing.internal.IntegrationTest
import net.corda.testing.internal.IntegrationTestSchemas
import net.corda.testing.internal.toDatabaseSchemaName
=======
import net.corda.testing.driver.internal.incrementalPortAllocation
>>>>>>> dc1f5f0c
import net.corda.testing.node.User
import org.junit.ClassRule
import org.junit.Test
import java.util.*

<<<<<<< HEAD
class AdditionP2PAddressModeTest : IntegrationTest() {
    companion object {
        @ClassRule
        @JvmField
        val databaseSchemas = IntegrationTestSchemas(DUMMY_BANK_A_NAME.toDatabaseSchemaName(), DUMMY_BANK_B_NAME.toDatabaseSchemaName(),
                DUMMY_NOTARY_NAME.toDatabaseSchemaName())
    }

    private val portAllocation = PortAllocation.Incremental(27182)
=======
class AdditionP2PAddressModeTest {
    private val portAllocation = incrementalPortAllocation(27182)
>>>>>>> dc1f5f0c
    @Test
    fun `runs nodes with one configured to use additionalP2PAddresses`() {
        val testUser = User("test", "test", setOf(all()))
        driver(DriverParameters(startNodesInProcess = true, inMemoryDB = true, extraCordappPackagesToScan = listOf("net.corda.finance"))) {
            val mainAddress = portAllocation.nextHostAndPort().toString()
            val altAddress = portAllocation.nextHostAndPort().toString()
            val haConfig = mutableMapOf<String, Any?>()
            haConfig["detectPublicIp"] = false
            haConfig["p2pAddress"] = mainAddress //advertise this as primary
            haConfig["messagingServerAddress"] = altAddress // but actually host on the alternate address
            haConfig["messagingServerExternal"] = false
            haConfig["additionalP2PAddresses"] = ConfigValueFactory.fromIterable(listOf(altAddress)) // advertise this secondary address

            val (nodeA, nodeB) = listOf(
                    startNode(providedName = DUMMY_BANK_A_NAME, rpcUsers = listOf(testUser), customOverrides = haConfig),
                    startNode(providedName = DUMMY_BANK_B_NAME, rpcUsers = listOf(testUser), customOverrides = mapOf("p2pAddress" to portAllocation.nextHostAndPort().toString()))
            ).map { it.getOrThrow() }
            val (nodeARpc, nodeBRpc) = listOf(nodeA, nodeB).map {
                val client = CordaRPCClient(it.rpcAddress)
                client.start(testUser.username, testUser.password).proxy
            }

            val nodeBVaultUpdates = nodeBRpc.vaultTrack(Cash.State::class.java).updates

            val issueRef = OpaqueBytes.of(0.toByte())
            nodeARpc.startFlowDynamic(
                    CashIssueAndPaymentFlow::class.java,
                    DOLLARS(1234),
                    issueRef,
                    nodeB.nodeInfo.legalIdentities.get(0),
                    true,
                    defaultNotaryIdentity
            ).returnValue.getOrThrow()
            nodeBVaultUpdates.expectEvents {
                expect { update ->
                    println("Bob got vault update of $update")
                    val amount: Amount<Issued<Currency>> = update.produced.first().state.data.amount
                    assertEquals(1234.DOLLARS, amount.withoutIssuer())
                }
            }
        }
    }
}<|MERGE_RESOLUTION|>--- conflicted
+++ resolved
@@ -15,19 +15,15 @@
 import net.corda.testing.core.*
 import net.corda.testing.driver.DriverParameters
 import net.corda.testing.driver.driver
-<<<<<<< HEAD
+import net.corda.testing.driver.internal.incrementalPortAllocation
 import net.corda.testing.internal.IntegrationTest
 import net.corda.testing.internal.IntegrationTestSchemas
 import net.corda.testing.internal.toDatabaseSchemaName
-=======
-import net.corda.testing.driver.internal.incrementalPortAllocation
->>>>>>> dc1f5f0c
 import net.corda.testing.node.User
 import org.junit.ClassRule
 import org.junit.Test
 import java.util.*
 
-<<<<<<< HEAD
 class AdditionP2PAddressModeTest : IntegrationTest() {
     companion object {
         @ClassRule
@@ -36,11 +32,7 @@
                 DUMMY_NOTARY_NAME.toDatabaseSchemaName())
     }
 
-    private val portAllocation = PortAllocation.Incremental(27182)
-=======
-class AdditionP2PAddressModeTest {
     private val portAllocation = incrementalPortAllocation(27182)
->>>>>>> dc1f5f0c
     @Test
     fun `runs nodes with one configured to use additionalP2PAddresses`() {
         val testUser = User("test", "test", setOf(all()))
