--- conflicted
+++ resolved
@@ -342,14 +342,10 @@
             }
         }
 
-<<<<<<< HEAD
-        val startedNode = node.start()
+        val nodeInfo = node.start()
         logLoadedCorDapps(node.services.cordappProvider.cordapps)
-        Node.printBasicNodeInfo("Loaded CorDapps", startedNode.services.cordappProvider.cordapps.joinToString { it.name })
-=======
-        val nodeInfo = node.start()
         Node.printBasicNodeInfo("Loaded CorDapps", node.services.cordappProvider.cordapps.joinToString { it.name })
->>>>>>> f5b86d32
+
         node.nodeReadyFuture.thenMatch({
             val elapsed = (System.currentTimeMillis() - startTime) / 10 / 100.0
             val name = nodeInfo.legalIdentitiesAndCerts.first().name.organisation
