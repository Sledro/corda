/*
 * R3 Proprietary and Confidential
 *
 * Copyright (c) 2018 R3 Limited.  All rights reserved.
 *
 * The intellectual and technical concepts contained herein are proprietary to R3 and its suppliers and are protected by trade secret law.
 *
 * Distribution of this file or any portion thereof via any medium without the express permission of R3 is strictly prohibited.
 */

package net.corda.node.internal

import com.codahale.metrics.MetricRegistry
import com.google.common.collect.MutableClassToInstanceMap
import com.google.common.util.concurrent.MoreExecutors
import com.zaxxer.hikari.pool.HikariPool
import net.corda.confidential.SwapIdentitiesFlow
import net.corda.confidential.SwapIdentitiesHandler
import net.corda.core.CordaException
import net.corda.core.concurrent.CordaFuture
import net.corda.core.context.InvocationContext
import net.corda.core.crypto.isCRLDistributionPointBlacklisted
import net.corda.core.crypto.newSecureRandom
import net.corda.core.crypto.sign
import net.corda.core.flows.*
import net.corda.core.identity.AbstractParty
import net.corda.core.identity.CordaX500Name
import net.corda.core.identity.Party
import net.corda.core.identity.PartyAndCertificate
import net.corda.core.internal.FlowStateMachine
import net.corda.core.internal.VisibleForTesting
import net.corda.core.internal.concurrent.map
import net.corda.core.internal.concurrent.openFuture
import net.corda.core.internal.notary.NotaryService
import net.corda.core.internal.uncheckedCast
import net.corda.core.messaging.*
import net.corda.core.node.*
import net.corda.core.node.services.*
import net.corda.core.serialization.SerializationWhitelist
import net.corda.core.serialization.SerializeAsToken
import net.corda.core.serialization.SingletonSerializeAsToken
import net.corda.core.utilities.*
import net.corda.node.CordaClock
import net.corda.node.VersionInfo
import net.corda.node.cordapp.CordappLoader
import net.corda.node.internal.classloading.requireAnnotation
import net.corda.node.internal.cordapp.CordappConfigFileProvider
import net.corda.node.internal.cordapp.CordappProviderImpl
import net.corda.node.internal.cordapp.CordappProviderInternal
import net.corda.node.internal.rpc.proxies.AuthenticatedRpcOpsProxy
import net.corda.node.internal.rpc.proxies.ExceptionMaskingRpcOpsProxy
import net.corda.node.internal.rpc.proxies.ExceptionSerialisingRpcOpsProxy
import net.corda.node.services.ContractUpgradeHandler
import net.corda.node.services.FinalityHandler
import net.corda.node.services.NotaryChangeHandler
import net.corda.node.services.api.*
import net.corda.node.services.config.*
import net.corda.node.services.config.shell.toShellConfig
import net.corda.node.services.events.NodeSchedulerService
import net.corda.node.services.events.ScheduledActivityObserver
import net.corda.node.services.identity.PersistentIdentityService
import net.corda.node.services.keys.KeyManagementServiceInternal
import net.corda.node.services.keys.PersistentKeyManagementService
import net.corda.node.services.messaging.DeduplicationHandler
import net.corda.node.services.messaging.MessagingService
import net.corda.node.services.network.*
import net.corda.node.services.persistence.*
import net.corda.node.services.schema.NodeSchemaService
import net.corda.node.services.statemachine.*
import net.corda.node.services.transactions.*
import net.corda.node.services.upgrade.ContractUpgradeServiceImpl
import net.corda.node.services.vault.NodeVaultService
import net.corda.node.utilities.AffinityExecutor
import net.corda.node.utilities.JVMAgentRegistry
import net.corda.node.utilities.NamedThreadFactory
import net.corda.node.utilities.NodeBuildProperties
import net.corda.nodeapi.internal.DevIdentityGenerator
import net.corda.nodeapi.internal.NodeInfoAndSigned
import net.corda.nodeapi.internal.SignedNodeInfo
import net.corda.nodeapi.internal.crypto.X509Utilities
import net.corda.nodeapi.internal.persistence.*
import net.corda.nodeapi.internal.storeLegalIdentity
import net.corda.tools.shell.InteractiveShell
import org.apache.activemq.artemis.utils.ReusableLatch
import org.hibernate.type.descriptor.java.JavaTypeDescriptorRegistry
import org.slf4j.Logger
import rx.Observable
import rx.Scheduler
import java.io.IOException
import java.lang.management.ManagementFactory
import java.lang.reflect.InvocationTargetException
import java.nio.file.Paths
import java.security.KeyPair
import java.security.KeyStoreException
import java.security.PublicKey
import java.security.cert.X509Certificate
import java.sql.Connection
import java.sql.DriverManager
import java.time.Clock
import java.time.Duration
import java.time.format.DateTimeParseException
import java.util.*
import java.util.concurrent.ConcurrentHashMap
import java.util.concurrent.ExecutorService
import java.util.concurrent.Executors
import java.util.concurrent.TimeUnit.MINUTES
import java.util.concurrent.TimeUnit.SECONDS
import kotlin.collections.set
import kotlin.reflect.KClass
import net.corda.core.crypto.generateKeyPair as cryptoGenerateKeyPair

/**
 * A base node implementation that can be customised either for production (with real implementations that do real
 * I/O), or a mock implementation suitable for unit test environments.
 *
 * Marked as SingletonSerializeAsToken to prevent the invisible reference to AbstractNode in the ServiceHub accidentally
 * sweeping up the Node into the Kryo checkpoint serialization via any flows holding a reference to ServiceHub.
 */
// TODO Log warning if this node is a notary but not one of the ones specified in the network parameters, both for core and custom
abstract class AbstractNode<S>(val configuration: NodeConfiguration,
                               val platformClock: CordaClock,
                               protected val versionInfo: VersionInfo,
                               protected val cordappLoader: CordappLoader,
                               protected val serverThread: AffinityExecutor.ServiceAffinityExecutor,
                               protected val busyNodeLatch: ReusableLatch = ReusableLatch()) : SingletonSerializeAsToken() {

    protected abstract val log: Logger

    @Suppress("LeakingThis")
    private var tokenizableServices: MutableList<Any>? = mutableListOf(platformClock, this)
    protected val runOnStop = ArrayList<() -> Any?>()

    init {
        (serverThread as? ExecutorService)?.let {
            runOnStop += {
                // We wait here, even though any in-flight messages should have been drained away because the
                // server thread can potentially have other non-messaging tasks scheduled onto it. The timeout value is
                // arbitrary and might be inappropriate.
                MoreExecutors.shutdownAndAwaitTermination(it, 50, SECONDS)
            }
        }
    }

    val schemaService = NodeSchemaService(cordappLoader.cordappSchemas, configuration.notary != null).tokenize()
    val identityService = PersistentIdentityService().tokenize()
    val database: CordaPersistence = createCordaPersistence(
            configuration.database,
            identityService::wellKnownPartyFromX500Name,
            identityService::wellKnownPartyFromAnonymous,
            schemaService
    )
    init {
        // TODO Break cyclic dependency
        identityService.database = database
    }
    private val persistentNetworkMapCache = PersistentNetworkMapCache(database)
    val networkMapCache = NetworkMapCacheImpl(persistentNetworkMapCache, identityService, database).tokenize()
    val checkpointStorage = DBCheckpointStorage()
    @Suppress("LeakingThis")
    val transactionStorage = makeTransactionStorage(configuration.transactionCacheSizeBytes).tokenize()
    val networkMapClient: NetworkMapClient? = configuration.networkServices?.let { NetworkMapClient(it.networkMapURL) }
    val metricRegistry = MetricRegistry()
    val attachments = NodeAttachmentService(metricRegistry, database, configuration.attachmentContentCacheSizeBytes, configuration.attachmentCacheBound).tokenize()
    val cordappProvider = CordappProviderImpl(cordappLoader, CordappConfigFileProvider(), attachments).tokenize()
    @Suppress("LeakingThis")
    val keyManagementService = makeKeyManagementService(identityService).tokenize()
    val servicesForResolution = ServicesForResolutionImpl(identityService, attachments, cordappProvider, transactionStorage)
    @Suppress("LeakingThis")
    val vaultService = makeVaultService(keyManagementService, servicesForResolution, database).tokenize()
    val nodeProperties = NodePropertiesPersistentStore(StubbedNodeUniqueIdProvider::value, database)
    val flowLogicRefFactory = FlowLogicRefFactoryImpl(cordappLoader.appClassLoader)
    val monitoringService = MonitoringService(metricRegistry).tokenize()
    val networkMapUpdater = NetworkMapUpdater(
            networkMapCache,
            NodeInfoWatcher(
                    configuration.baseDirectory,
                    @Suppress("LeakingThis")
                    rxIoScheduler,
                    Duration.ofMillis(configuration.additionalNodeInfoPollingFrequencyMsec)
            ),
            networkMapClient,
            configuration.baseDirectory,
            configuration.extraNetworkMapKeys
    ).closeOnStop()
    @Suppress("LeakingThis")
    val transactionVerifierService = InMemoryTransactionVerifierService(transactionVerifierWorkerCount).tokenize()
    val contractUpgradeService = ContractUpgradeServiceImpl().tokenize()
    val auditService = DummyAuditService().tokenize()
    @Suppress("LeakingThis")
    protected val network: MessagingService = makeMessagingService().tokenize()
    val services = ServiceHubInternalImpl().tokenize()
    @Suppress("LeakingThis")
    val smm = makeStateMachineManager()
    val flowStarter = FlowStarterImpl(smm, flowLogicRefFactory)
    private val schedulerService = NodeSchedulerService(
            platformClock,
            database,
            flowStarter,
            servicesForResolution,
            flowLogicRefFactory,
            nodeProperties,
            configuration.drainingModePollPeriod,
            unfinishedSchedules = busyNodeLatch
    ).tokenize().closeOnStop()

    private val cordappServices = MutableClassToInstanceMap.create<SerializeAsToken>()
    private val flowFactories = ConcurrentHashMap<Class<out FlowLogic<*>>, InitiatedFlowFactory<*>>()
    private val shutdownExecutor = Executors.newSingleThreadExecutor()

    protected abstract val transactionVerifierWorkerCount: Int
    /**
     * Should be [rx.schedulers.Schedulers.io] for production,
     * or [rx.internal.schedulers.CachedThreadScheduler] (with shutdown registered with [runOnStop]) for shared-JVM testing.
     */
    protected abstract val rxIoScheduler: Scheduler

    /**
     * Completes once the node has successfully registered with the network map service
     * or has loaded network map data from local database
     */
    val nodeReadyFuture: CordaFuture<Unit> get() = networkMapCache.nodeReady.map { Unit }

    open val serializationWhitelists: List<SerializationWhitelist> by lazy {
        cordappLoader.cordapps.flatMap { it.serializationWhitelists }
    }

    /** Set to non-null once [start] has been successfully called. */
    open val started get() = _started
    @Volatile
    private var _started: S? = null

    private fun <T : Any> T.tokenize(): T {
        tokenizableServices?.add(this) ?: throw IllegalStateException("The tokenisable services list has already been finalised")
        return this
    }

    protected fun <T : AutoCloseable> T.closeOnStop(): T {
        runOnStop += this::close
        return this
    }

    /** The implementation of the [CordaRPCOps] interface used by this node. */
    open fun makeRPCOps(): CordaRPCOps {
        val ops: CordaRPCOps = CordaRPCOpsImpl(services, smm, flowStarter) { shutdownExecutor.submit { stop() } }
        val proxies = mutableListOf<(CordaRPCOps) -> CordaRPCOps>()
        // Mind that order is relevant here.
        proxies += ::AuthenticatedRpcOpsProxy
        if (!configuration.devMode) {
            proxies += { it -> ExceptionMaskingRpcOpsProxy(it, true) }
        }
        proxies += { it -> ExceptionSerialisingRpcOpsProxy(it, configuration.devMode) }
        return proxies.fold(ops) { delegate, decorate -> decorate(delegate) }
    }

    private fun initKeyStore(): X509Certificate {
        if (configuration.devMode) {
            configuration.configureWithDevSSLCertificate()
        }
        return validateKeyStore()
    }

    open fun generateAndSaveNodeInfo(): NodeInfo {
        check(started == null) { "Node has already been started" }
        log.info("Generating nodeInfo ...")
        persistentNetworkMapCache.start(notaries = emptyList())
        val trustRoot = initKeyStore()
        val (identity, identityKeyPair) = obtainIdentity(notaryConfig = null)
        startDatabase()
        val nodeCa = configuration.loadNodeKeyStore().getCertificate(X509Utilities.CORDA_CLIENT_CA)
        identityService.start(trustRoot, listOf(identity.certificate, nodeCa))
        return database.use {
            it.transaction {
                val (_, nodeInfoAndSigned) = updateNodeInfo(identity, identityKeyPair, publish = false)
                nodeInfoAndSigned.nodeInfo
            }
        }
    }

    fun clearNetworkMapCache() {
        Node.printBasicNodeInfo("Clearing network map cache entries")
        log.info("Starting clearing of network map cache entries...")
        persistentNetworkMapCache.start(notaries = emptyList())
        startDatabase()
        database.use {
            persistentNetworkMapCache.clearNetworkMapCache()
        }
    }

    open fun start(): S {
        check(started == null) { "Node has already been started" }

        if (configuration.devMode) {
            System.setProperty("co.paralleluniverse.fibers.verifyInstrumentation", "true")
        }
        log.info("Node starting up ...")

        val trustRoot = initKeyStore()
        val nodeCa = configuration.loadNodeKeyStore().getCertificate(X509Utilities.CORDA_CLIENT_CA)
        initialiseJVMAgents()

        schemaService.mappedSchemasWarnings().forEach {
            val warning = it.toWarning()
            log.warn(warning)
            Node.printWarning(warning)
        }

        installCoreFlows()
        registerCordappFlows()
        services.rpcFlows += cordappLoader.cordapps.flatMap { it.rpcFlows }
        val rpcOps = makeRPCOps()
        startShell()
        networkMapClient?.start(trustRoot)

        val (netParams, signedNetParams) = NetworkParametersReader(trustRoot, networkMapClient, configuration.baseDirectory).read()
        log.info("Loaded network parameters: $netParams")
        check(netParams.minimumPlatformVersion <= versionInfo.platformVersion) {
            "Node's platform version is lower than network's required minimumPlatformVersion"
        }
        servicesForResolution.start(netParams)
        persistentNetworkMapCache.start(netParams.notaries)

        startDatabase()
        val (identity, identityKeyPair) = obtainIdentity(notaryConfig = null)
        identityService.start(trustRoot, listOf(identity.certificate, nodeCa))

        val mutualExclusionConfiguration = configuration.enterpriseConfiguration.mutualExclusionConfiguration
        if (mutualExclusionConfiguration.on) {
            // Ensure uniqueness in case nodes are hosted on the same machine.
            val extendedMachineName = "${configuration.baseDirectory}/${mutualExclusionConfiguration.machineName}"
            try {
                RunOnceService(database, extendedMachineName,
                        ManagementFactory.getRuntimeMXBean().name.split("@")[0],
                        mutualExclusionConfiguration.updateInterval, mutualExclusionConfiguration.waitInterval).start()
            } catch (exception: RunOnceService.RunOnceServiceWaitIntervalSleepException) {
                log.info("Will sleep for $mutualExclusionConfiguration.waitInterval seconds till lease expires then shutting down this process.")
                Thread.sleep(mutualExclusionConfiguration.waitInterval)
                System.exit(1)
            }
        }

        val (keyPairs, nodeInfoAndSigned, myNotaryIdentity) = database.transaction {
            networkMapCache.start()
            updateNodeInfo(identity, identityKeyPair, publish = true)
        }

        val (nodeInfo, signedNodeInfo) = nodeInfoAndSigned
        services.start(nodeInfo, netParams)
        networkMapUpdater.start(trustRoot, signedNetParams.raw.hash, signedNodeInfo.raw.hash)
        startMessagingService(rpcOps, nodeInfo, myNotaryIdentity, netParams)

        // Do all of this in a database transaction so anything that might need a connection has one.
        return database.transaction {
            identityService.loadIdentities(nodeInfo.legalIdentitiesAndCerts)
            attachments.start()
            cordappProvider.start(netParams.whitelistedContractImplementations)
            nodeProperties.start()
            keyManagementService.start(keyPairs)
            val notaryService = makeNotaryService(myNotaryIdentity)
            installCordaServices(myNotaryIdentity)
            contractUpgradeService.start()
            vaultService.start()
            ScheduledActivityObserver.install(vaultService, schedulerService, flowLogicRefFactory)

            val frozenTokenizableServices = tokenizableServices!!
            tokenizableServices = null

            verifyCheckpointsCompatible(frozenTokenizableServices)

            smm.start(frozenTokenizableServices)
            // Shut down the SMM so no Fibers are scheduled.
            runOnStop += { smm.stop(acceptableLiveFiberCountOnStop()) }
            (smm as? StateMachineManagerInternal)?.let {
                val flowMonitor = FlowMonitor(smm::snapshot, configuration.flowMonitorPeriodMillis, configuration.flowMonitorSuspensionLoggingThresholdMillis)
                runOnStop += flowMonitor::stop
                flowMonitor.start()
            }

            schedulerService.start()

            createStartedNode(nodeInfo, rpcOps, notaryService).also { _started = it }
        }
    }

    /** Subclasses must override this to create a [StartedNode] of the desired type, using the provided machinery. */
    abstract fun createStartedNode(nodeInfo: NodeInfo, rpcOps: CordaRPCOps, notaryService: NotaryService?): S

    private fun verifyCheckpointsCompatible(tokenizableServices: List<Any>) {
        try {
            CheckpointVerifier.verifyCheckpointsCompatible(checkpointStorage, cordappProvider.cordapps, versionInfo.platformVersion, services, tokenizableServices)
        } catch (e: CheckpointIncompatibleException) {
            if (configuration.devMode) {
                Node.printWarning(e.message)
            } else {
                throw e
            }
        }
    }

    open fun startShell() {
        if (configuration.shouldInitCrashShell()) {
            val shellConfiguration = configuration.toShellConfig()
            shellConfiguration.sshHostKeyDirectory?.let {
                log.info("Binding Shell SSHD server on port $it.")
            }
            InteractiveShell.startShellInternal(shellConfiguration, cordappLoader.appClassLoader)
        }
    }

    private fun updateNodeInfo(identity: PartyAndCertificate,
                               identityKeyPair: KeyPair,
                               publish: Boolean): Triple<MutableSet<KeyPair>, NodeInfoAndSigned, PartyAndCertificate?> {
        val keyPairs = mutableSetOf(identityKeyPair)

        val myNotaryIdentity = configuration.notary?.let {
            if (it.isClusterConfig) {
                val (notaryIdentity, notaryIdentityKeyPair) = obtainIdentity(it)
                keyPairs += notaryIdentityKeyPair
                notaryIdentity
            } else {
                // In case of a single notary service myNotaryIdentity will be the node's single identity.
                identity
            }
        }

        val potentialNodeInfo = NodeInfo(
                myAddresses(),
                setOf(identity, myNotaryIdentity).filterNotNull(),
                versionInfo.platformVersion,
                serial = 0
        )

        val nodeInfoFromDb = getPreviousNodeInfoIfPresent(identity)


        val nodeInfo = if (potentialNodeInfo == nodeInfoFromDb?.copy(serial = 0)) {
            // The node info hasn't changed. We use the one from the database to preserve the serial.
            log.debug("Node-info hasn't changed")
            nodeInfoFromDb
        } else {
            log.info("Node-info has changed so submitting update. Old node-info was $nodeInfoFromDb")
            val newNodeInfo = potentialNodeInfo.copy(serial = platformClock.millis())
            networkMapCache.addNode(newNodeInfo)
            log.info("New node-info: $newNodeInfo")
            newNodeInfo
        }

        val nodeInfoAndSigned = NodeInfoAndSigned(nodeInfo) { publicKey, serialised ->
            val privateKey = keyPairs.single { it.public == publicKey }.private
            privateKey.sign(serialised.bytes)
        }

        // Write the node-info file even if nothing's changed, just in case the file has been deleted.
        NodeInfoWatcher.saveToFile(configuration.baseDirectory, nodeInfoAndSigned)

        // Always republish on startup, it's treated by network map server as a heartbeat.
        if (publish && networkMapClient != null) {
            tryPublishNodeInfoAsync(nodeInfoAndSigned.signed, networkMapClient)
        }

        return Triple(keyPairs, nodeInfoAndSigned, myNotaryIdentity)
    }

    private fun getPreviousNodeInfoIfPresent(identity: PartyAndCertificate): NodeInfo? {
        val nodeInfosFromDb = networkMapCache.getNodesByLegalName(identity.name)

        return when (nodeInfosFromDb.size) {
            0 -> null
            1 -> nodeInfosFromDb[0]
            else -> {
                log.warn("Found more than one node registration with our legal name, this is only expected if our keypair has been regenerated")
                nodeInfosFromDb[0]
            }
        }
    }

    // Publish node info on startup and start task that sends every day a heartbeat - republishes node info.
    private fun tryPublishNodeInfoAsync(signedNodeInfo: SignedNodeInfo, networkMapClient: NetworkMapClient) {
        // By default heartbeat interval should be set to 1 day, but for testing we may change it.
        val republishProperty = System.getProperty("net.corda.node.internal.nodeinfo.publish.interval")
        val heartbeatInterval = if (republishProperty != null) {
            try {
                Duration.parse(republishProperty)
            } catch (e: DateTimeParseException) {
                1.days
            }
        } else {
            1.days
        }
        val executor = Executors.newSingleThreadScheduledExecutor(NamedThreadFactory("Network Map Updater", Executors.defaultThreadFactory()))
        executor.submit(object : Runnable {
            override fun run() {
                val republishInterval = try {
                    networkMapClient.publish(signedNodeInfo)
                    heartbeatInterval
                } catch (t: Throwable) {
                    log.warn("Error encountered while publishing node info, will retry again", t)
                    // TODO: Exponential backoff? It should reach max interval of eventHorizon/2.
                    1.minutes
                }
                executor.schedule(this, republishInterval.toMinutes(), MINUTES)
            }
        })
    }

    protected abstract fun myAddresses(): List<NetworkHostAndPort>

    protected open fun makeStateMachineManager(): StateMachineManager {
        return SingleThreadedStateMachineManager(
                services,
                checkpointStorage,
                serverThread,
                database,
                newSecureRandom(),
                busyNodeLatch,
                cordappLoader.appClassLoader
        )
    }

    private class ServiceInstantiationException(cause: Throwable?) : CordaException("Service Instantiation Error", cause)

    private fun installCordaServices(myNotaryIdentity: PartyAndCertificate?) {
        val loadedServices = cordappLoader.cordapps.flatMap { it.services }
        filterServicesToInstall(loadedServices).forEach {
            try {
                installCordaService(flowStarter, it, myNotaryIdentity)
            } catch (e: NoSuchMethodException) {
                log.error("${it.name}, as a Corda service, must have a constructor with a single parameter of type " +
                        ServiceHub::class.java.name)
            } catch (e: ServiceInstantiationException) {
                log.error("Corda service ${it.name} failed to instantiate", e.cause)
            } catch (e: Exception) {
                log.error("Unable to install Corda service ${it.name}", e)
            }
        }
    }

    private fun filterServicesToInstall(loadedServices: List<Class<out SerializeAsToken>>): List<Class<out SerializeAsToken>> {
        val customNotaryServiceList = loadedServices.filter { isNotaryService(it) }
        if (customNotaryServiceList.isNotEmpty()) {
            if (configuration.notary?.custom == true) {
                require(customNotaryServiceList.size == 1) {
                    "Attempting to install more than one notary service: ${customNotaryServiceList.joinToString()}"
                }
            } else return loadedServices - customNotaryServiceList
        }
        return loadedServices
    }

    /**
     * If the [serviceClass] is a notary service, it will only be enable if the "custom" flag is set in
     * the notary configuration.
     */
    private fun isNotaryService(serviceClass: Class<*>) = NotaryService::class.java.isAssignableFrom(serviceClass)

    /**
     * This customizes the ServiceHub for each CordaService that is initiating flows
     */
    // TODO Move this into its own file
    private class AppServiceHubImpl<T : SerializeAsToken>(private val serviceHub: ServiceHub, private val flowStarter: FlowStarter) : AppServiceHub, ServiceHub by serviceHub {
        lateinit var serviceInstance: T
        override fun <T> startTrackedFlow(flow: FlowLogic<T>): FlowProgressHandle<T> {
            val stateMachine = startFlowChecked(flow)
            return FlowProgressHandleImpl(
                    id = stateMachine.id,
                    returnValue = stateMachine.resultFuture,
                    progress = stateMachine.logic.track()?.updates ?: Observable.empty()
            )
        }

        override fun <T> startFlow(flow: FlowLogic<T>): FlowHandle<T> {
            val stateMachine = startFlowChecked(flow)
            return FlowHandleImpl(id = stateMachine.id, returnValue = stateMachine.resultFuture)
        }

        private fun <T> startFlowChecked(flow: FlowLogic<T>): FlowStateMachine<T> {
            val logicType = flow.javaClass
            require(logicType.isAnnotationPresent(StartableByService::class.java)) { "${logicType.name} was not designed for starting by a CordaService" }
            // TODO check service permissions
            // TODO switch from myInfo.legalIdentities[0].name to current node's identity as soon as available
            val context = InvocationContext.service(serviceInstance.javaClass.name, myInfo.legalIdentities[0].name)
            return flowStarter.startFlow(flow, context).getOrThrow()
        }

        override fun equals(other: Any?): Boolean {
            if (this === other) return true
            if (other !is AppServiceHubImpl<*>) return false
            return serviceHub == other.serviceHub
                    && flowStarter == other.flowStarter
                    && serviceInstance == other.serviceInstance
        }

        override fun hashCode() = Objects.hash(serviceHub, flowStarter, serviceInstance)
    }

    private fun <T : SerializeAsToken> installCordaService(flowStarter: FlowStarter, serviceClass: Class<T>, myNotaryIdentity: PartyAndCertificate?) {
        serviceClass.requireAnnotation<CordaService>()
        val service = try {
            val serviceContext = AppServiceHubImpl<T>(services, flowStarter)
            if (isNotaryService(serviceClass)) {
                myNotaryIdentity ?: throw IllegalStateException("Trying to install a notary service but no notary identity specified")
                val constructor = serviceClass.getDeclaredConstructor(AppServiceHub::class.java, PublicKey::class.java).apply { isAccessible = true }
                serviceContext.serviceInstance = constructor.newInstance(serviceContext, myNotaryIdentity.owningKey)
                serviceContext.serviceInstance
            } else {
                try {
                    val extendedServiceConstructor = serviceClass.getDeclaredConstructor(AppServiceHub::class.java).apply { isAccessible = true }
                    serviceContext.serviceInstance = extendedServiceConstructor.newInstance(serviceContext)
                    serviceContext.serviceInstance
                } catch (ex: NoSuchMethodException) {
                    val constructor = serviceClass.getDeclaredConstructor(ServiceHub::class.java).apply { isAccessible = true }
                    log.warn("${serviceClass.name} is using legacy CordaService constructor with ServiceHub parameter. " +
                            "Upgrade to an AppServiceHub parameter to enable updated API features.")
                    constructor.newInstance(services)
                }
            }
        } catch (e: InvocationTargetException) {
            throw ServiceInstantiationException(e.cause)
        }
        cordappServices.putInstance(serviceClass, service)

        if (service is NotaryService) handleCustomNotaryService(service)
        service.tokenize()
        log.info("Installed ${serviceClass.name} Corda service")
    }

    private fun handleCustomNotaryService(service: NotaryService) {
        runOnStop += service::stop
        installCoreFlow(NotaryFlow.Client::class, service::createServiceFlow)
        service.start()
    }

    private fun registerCordappFlows() {
        cordappLoader.cordapps.flatMap { it.initiatedFlows }
                .forEach {
                    try {
                        registerInitiatedFlowInternal(smm, it, track = false)
                    } catch (e: NoSuchMethodException) {
                        log.error("${it.name}, as an initiated flow, must have a constructor with a single parameter " +
                                "of type ${Party::class.java.name}")
                    } catch (e: Exception) {
                        log.error("Unable to register initiated flow ${it.name}", e)
                    }
                }
    }

    fun <T : FlowLogic<*>> registerInitiatedFlow(smm: StateMachineManager, initiatedFlowClass: Class<T>): Observable<T> {
        return registerInitiatedFlowInternal(smm, initiatedFlowClass, track = true)
    }

    // TODO remove once not needed
    private fun deprecatedFlowConstructorMessage(flowClass: Class<*>): String {
        return "Installing flow factory for $flowClass accepting a ${Party::class.java.simpleName}, which is deprecated. " +
                "It should accept a ${FlowSession::class.java.simpleName} instead"
    }

    private fun <F : FlowLogic<*>> registerInitiatedFlowInternal(smm: StateMachineManager, initiatedFlow: Class<F>, track: Boolean): Observable<F> {
        val constructors = initiatedFlow.declaredConstructors.associateBy { it.parameterTypes.toList() }
        val flowSessionCtor = constructors[listOf(FlowSession::class.java)]?.apply { isAccessible = true }
        val ctor: (FlowSession) -> F = if (flowSessionCtor == null) {
            // Try to fallback to a Party constructor
            val partyCtor = constructors[listOf(Party::class.java)]?.apply { isAccessible = true }
            if (partyCtor == null) {
                throw IllegalArgumentException("$initiatedFlow must have a constructor accepting a ${FlowSession::class.java.name}")
            } else {
                log.warn(deprecatedFlowConstructorMessage(initiatedFlow))
            }
            { flowSession: FlowSession -> uncheckedCast(partyCtor.newInstance(flowSession.counterparty)) }
        } else {
            { flowSession: FlowSession -> uncheckedCast(flowSessionCtor.newInstance(flowSession)) }
        }
        val initiatingFlow = initiatedFlow.requireAnnotation<InitiatedBy>().value.java
        val (version, classWithAnnotation) = initiatingFlow.flowVersionAndInitiatingClass
        require(classWithAnnotation == initiatingFlow) {
            "${InitiatedBy::class.java.name} must point to ${classWithAnnotation.name} and not ${initiatingFlow.name}"
        }
        val flowFactory = InitiatedFlowFactory.CorDapp(version, initiatedFlow.appName, ctor)
        val observable = internalRegisterFlowFactory(smm, initiatingFlow, flowFactory, initiatedFlow, track)
        log.info("Registered ${initiatingFlow.name} to initiate ${initiatedFlow.name} (version $version)")
        return observable
    }

    protected fun <F : FlowLogic<*>> internalRegisterFlowFactory(smm: StateMachineManager,
                                                                 initiatingFlowClass: Class<out FlowLogic<*>>,
                                                                 flowFactory: InitiatedFlowFactory<F>,
                                                                 initiatedFlowClass: Class<F>,
                                                                 track: Boolean): Observable<F> {
        val observable = if (track) {
            smm.changes.filter { it is StateMachineManager.Change.Add }.map { it.logic }.ofType(initiatedFlowClass)
        } else {
            Observable.empty()
        }
        check(initiatingFlowClass !in flowFactories.keys) {
            "$initiatingFlowClass is attempting to register multiple initiated flows"
        }
        flowFactories[initiatingFlowClass] = flowFactory
        return observable
    }

    /**
     * Installs a flow that's core to the Corda platform. Unlike CorDapp flows which are versioned individually using
     * [InitiatingFlow.version], core flows have the same version as the node's platform version. To cater for backwards
     * compatibility [flowFactory] provides a second parameter which is the platform version of the initiating party.
     */
    @VisibleForTesting
    fun installCoreFlow(clientFlowClass: KClass<out FlowLogic<*>>, flowFactory: (FlowSession) -> FlowLogic<*>) {
        require(clientFlowClass.java.flowVersionAndInitiatingClass.first == 1) {
            "${InitiatingFlow::class.java.name}.version not applicable for core flows; their version is the node's platform version"
        }
        flowFactories[clientFlowClass.java] = InitiatedFlowFactory.Core(flowFactory)
        log.debug { "Installed core flow ${clientFlowClass.java.name}" }
    }

    private fun installCoreFlows() {
        installCoreFlow(FinalityFlow::class, ::FinalityHandler)
        installCoreFlow(NotaryChangeFlow::class, ::NotaryChangeHandler)
        installCoreFlow(ContractUpgradeFlow.Initiate::class, ::ContractUpgradeHandler)
        installCoreFlow(SwapIdentitiesFlow::class, ::SwapIdentitiesHandler)
    }

    protected open fun makeTransactionStorage(transactionCacheSizeBytes: Long): WritableTransactionStorage {
        return DBTransactionStorage(transactionCacheSizeBytes, database)
    }

    @VisibleForTesting
    protected open fun acceptableLiveFiberCountOnStop(): Int = 0

    private fun validateKeyStore(): X509Certificate {
        val containCorrectKeys = try {
            // This will throw IOException if key file not found or KeyStoreException if keystore password is incorrect.
            val sslKeystore = configuration.loadSslKeyStore()
            val identitiesKeystore = configuration.loadNodeKeyStore()
            X509Utilities.CORDA_CLIENT_TLS in sslKeystore && X509Utilities.CORDA_CLIENT_CA in identitiesKeystore
        } catch (e: KeyStoreException) {
            log.warn("Certificate key store found but key store password does not match configuration.")
            false
        } catch (e: IOException) {
            log.error("IO exception while trying to validate keystore", e)
            false
        }
        require(containCorrectKeys) {
            "Identity certificate not found. " +
                    "Please either copy your existing identity key and certificate from another node, " +
                    "or if you don't have one yet, fill out the config file and run corda.jar --initial-registration. " +
                    "Read more at: https://docs.corda.net/permissioning.html"
        }

        // Check all cert path chain to the trusted root
        val sslCertChainRoot = configuration.loadSslKeyStore().getCertificateChain(X509Utilities.CORDA_CLIENT_TLS).last()
        val nodeCaCertChainRoot = configuration.loadNodeKeyStore().getCertificateChain(X509Utilities.CORDA_CLIENT_CA).last()
        val trustRoot = configuration.loadTrustStore().getCertificate(X509Utilities.CORDA_ROOT_CA)

        require(sslCertChainRoot == trustRoot) { "TLS certificate must chain to the trusted root." }
        require(nodeCaCertChainRoot == trustRoot) { "Client CA certificate must chain to the trusted root." }

        if (configuration.devMode) {
            val blacklisted = isCRLDistributionPointBlacklisted(configuration.loadNodeKeyStore().getCertificateChain(X509Utilities.CORDA_CLIENT_CA))
            if (blacklisted) {
                log.warn("The format of the autogenerated dev. mode certificate this system uses has been deprecated. Please contact support@r3.com for information on how to upgrade.")
            }
        }

        return trustRoot
    }

    // Specific class so that MockNode can catch it.
    class DatabaseConfigurationException(msg: String) : CordaException(msg)

    protected open fun startDatabase() {
        log.debug {
            val driverClasses = DriverManager.getDrivers().asSequence().map { it.javaClass.name }
            "Available JDBC drivers: $driverClasses"
        }
        val props = configuration.dataSourceProperties
        if (props.isEmpty) throw DatabaseConfigurationException("There must be a database configured.")
<<<<<<< HEAD
        database.hikariStart(props, configuration.database, schemaService)
=======
        database.startHikariPool(props)
>>>>>>> c23167f0
        // Now log the vendor string as this will also cause a connection to be tested eagerly.
        logVendorString(database, log)
    }

    private fun makeNotaryService(myNotaryIdentity: PartyAndCertificate?): NotaryService? {
        return configuration.notary?.let {
            makeCoreNotaryService(it, myNotaryIdentity).also {
                it.tokenize()
                runOnStop += it::stop
                installCoreFlow(NotaryFlow.Client::class, it::createServiceFlow)
                log.info("Running core notary: ${it.javaClass.name}")
                it.start()
            }
        }
    }

    protected open fun makeKeyManagementService(identityService: IdentityService): KeyManagementServiceInternal {
        // Place the long term identity key in the KMS. Eventually, this is likely going to be separated again because
        // the KMS is meant for derived temporary keys used in transactions, and we're not supposed to sign things with
        // the identity key. But the infrastructure to make that easy isn't here yet.
        return PersistentKeyManagementService(identityService, database)
    }

    private fun makeCoreNotaryService(notaryConfig: NotaryConfig, myNotaryIdentity: PartyAndCertificate?): NotaryService {
        val notaryKey = myNotaryIdentity?.owningKey
                ?: throw IllegalArgumentException("No notary identity initialized when creating a notary service")
        return notaryConfig.run {
            when {
                raft != null -> {
                    val uniquenessProvider = RaftUniquenessProvider(configuration, database, platformClock, monitoringService.metrics, raft)
                    (if (validating) ::RaftValidatingNotaryService else ::RaftNonValidatingNotaryService)(services, notaryKey, uniquenessProvider)
                }
                bftSMaRt != null -> {
                    if (validating) throw IllegalArgumentException("Validating BFTSMaRt notary not supported")
                    BFTNonValidatingNotaryService(services, notaryKey, bftSMaRt, makeBFTCluster(notaryKey, bftSMaRt))
                }
                mysql != null -> {
                    (if (validating) ::MySQLValidatingNotaryService else ::MySQLNonValidatingNotaryService)(services, notaryKey, mysql, configuration.devMode)
                }
                else -> (if (validating) ::ValidatingNotaryService else ::SimpleNotaryService)(services, notaryKey)
            }
        }
    }

    protected open fun makeBFTCluster(notaryKey: PublicKey, bftSMaRtConfig: BFTSMaRtConfiguration): BFTSMaRt.Cluster {
        return object : BFTSMaRt.Cluster {
            override fun waitUntilAllReplicasHaveInitialized() {
                log.warn("A BFT replica may still be initializing, in which case the upcoming consensus change may cause it to spin.")
            }
        }
    }

    open fun stop() {
        // TODO: We need a good way of handling "nice to have" shutdown events, especially those that deal with the
        // network, including unsubscribing from updates from remote services. Possibly some sort of parameter to stop()
        // to indicate "Please shut down gracefully" vs "Shut down now".
        // Meanwhile, we let the remote service send us updates until the acknowledgment buffer overflows and it
        // unsubscribes us forcibly, rather than blocking the shutdown process.

        // Run shutdown hooks in opposite order to starting
        for (toRun in runOnStop.reversed()) {
            toRun()
        }
        runOnStop.clear()
        shutdownExecutor.shutdown()
        _started = null
    }

    protected abstract fun makeMessagingService(): MessagingService

    protected abstract fun startMessagingService(rpcOps: RPCOps,
                                                 nodeInfo: NodeInfo,
                                                 myNotaryIdentity: PartyAndCertificate?,
                                                 networkParameters: NetworkParameters)

    private fun obtainIdentity(notaryConfig: NotaryConfig?): Pair<PartyAndCertificate, KeyPair> {
        val keyStore = configuration.loadNodeKeyStore()

        val (id, singleName) = if (notaryConfig == null || !notaryConfig.isClusterConfig) {
            // Node's main identity or if it's a single node notary
            Pair(DevIdentityGenerator.NODE_IDENTITY_ALIAS_PREFIX, configuration.myLegalName)
        } else {
            // The node is part of a distributed notary whose identity must already be generated beforehand.
            Pair(DevIdentityGenerator.DISTRIBUTED_NOTARY_ALIAS_PREFIX, null)
        }
        // TODO: Integrate with Key management service?
        val privateKeyAlias = "$id-private-key"

        if (privateKeyAlias !in keyStore) {
            singleName ?: throw IllegalArgumentException(
                    "Unable to find in the key store the identity of the distributed notary the node is part of")
            log.info("$privateKeyAlias not found in key store ${configuration.nodeKeystore}, generating fresh key!")
            // TODO This check shouldn't be needed
            check(singleName == configuration.myLegalName)
            keyStore.storeLegalIdentity(privateKeyAlias, generateKeyPair())
        }

        val (x509Cert, keyPair) = keyStore.getCertificateAndKeyPair(privateKeyAlias)

        // TODO: Use configuration to indicate composite key should be used instead of public key for the identity.
        val compositeKeyAlias = "$id-composite-key"
        val certificates = if (compositeKeyAlias in keyStore) {
            // Use composite key instead if it exists
            val certificate = keyStore.getCertificate(compositeKeyAlias)
            // We have to create the certificate chain for the composite key manually, this is because we don't have a keystore
            // provider that understand compositeKey-privateKey combo. The cert chain is created using the composite key certificate +
            // the tail of the private key certificates, as they are both signed by the same certificate chain.
            listOf(certificate) + keyStore.getCertificateChain(privateKeyAlias).drop(1)
        } else {
            keyStore.getCertificateChain(privateKeyAlias).let {
                check(it[0] == x509Cert) { "Certificates from key store do not line up!" }
                it
            }
        }

        val subject = CordaX500Name.build(certificates[0].subjectX500Principal)
        if (singleName != null && subject != singleName) {
            throw ConfigurationException("The name '$singleName' for $id doesn't match what's in the key store: $subject")
        } else if (notaryConfig != null && notaryConfig.isClusterConfig && notaryConfig.serviceLegalName != null && subject != notaryConfig.serviceLegalName) {
            // Note that we're not checking if `notaryConfig.serviceLegalName` is not present for backwards compatibility.
            throw ConfigurationException("The name of the notary service '${notaryConfig.serviceLegalName}' for $id doesn't " +
                    "match what's in the key store: $subject. You might need to adjust the configuration of `notary.serviceLegalName`.")
        }

        val certPath = X509Utilities.buildCertPath(certificates)
        return Pair(PartyAndCertificate(certPath), keyPair)
    }

    protected open fun generateKeyPair() = cryptoGenerateKeyPair()

    protected open fun makeVaultService(keyManagementService: KeyManagementService,
                                        services: ServicesForResolution,
                                        database: CordaPersistence): VaultServiceInternal {
        return NodeVaultService(platformClock, keyManagementService, services, database, schemaService)
    }

    /** Load configured JVM agents */
    private fun initialiseJVMAgents() {
        configuration.jmxMonitoringHttpPort?.let { port ->
            requireNotNull(NodeBuildProperties.JOLOKIA_AGENT_VERSION) {
                "'jolokiaAgentVersion' missing from build properties"
            }
            log.info("Starting Jolokia agent on HTTP port: $port")
            val libDir = Paths.get(configuration.baseDirectory.toString(), "drivers")
            val jarFilePath = JVMAgentRegistry.resolveAgentJar(
                    "jolokia-jvm-${NodeBuildProperties.JOLOKIA_AGENT_VERSION}-agent.jar", libDir)
                    ?: throw Error("Unable to locate agent jar file")
            log.info("Agent jar file: $jarFilePath")
            JVMAgentRegistry.attach("jolokia", "port=$port", jarFilePath)
        }
    }

    inner class ServiceHubInternalImpl : SingletonSerializeAsToken(), ServiceHubInternal, ServicesForResolution by servicesForResolution {
        override val rpcFlows = ArrayList<Class<out FlowLogic<*>>>()
        override val stateMachineRecordedTransactionMapping = DBTransactionMappingStorage(database)
        override val identityService: IdentityService get() = this@AbstractNode.identityService
        override val keyManagementService: KeyManagementService get() = this@AbstractNode.keyManagementService
        override val schemaService: SchemaService get() = this@AbstractNode.schemaService
        override val validatedTransactions: WritableTransactionStorage get() = this@AbstractNode.transactionStorage
        override val cordappProvider: CordappProviderInternal get() = this@AbstractNode.cordappProvider
        override val networkMapCache: NetworkMapCacheInternal get() = this@AbstractNode.networkMapCache
        override val vaultService: VaultServiceInternal get() = this@AbstractNode.vaultService
        override val nodeProperties: NodePropertiesStore get() = this@AbstractNode.nodeProperties
        override val database: CordaPersistence get() = this@AbstractNode.database
        override val monitoringService: MonitoringService get() = this@AbstractNode.monitoringService
        override val transactionVerifierService: TransactionVerifierService get() = this@AbstractNode.transactionVerifierService
        override val contractUpgradeService: ContractUpgradeService get() = this@AbstractNode.contractUpgradeService
        override val auditService: AuditService get() = this@AbstractNode.auditService
        override val attachments: AttachmentStorageInternal get() = this@AbstractNode.attachments
        override val networkService: MessagingService get() = network
        override val clock: Clock get() = platformClock
        override val configuration: NodeConfiguration get() = this@AbstractNode.configuration
        override val networkMapUpdater: NetworkMapUpdater get() = this@AbstractNode.networkMapUpdater

        private lateinit var _myInfo: NodeInfo
        override val myInfo: NodeInfo get() = _myInfo

        private lateinit var _networkParameters: NetworkParameters
        override val networkParameters: NetworkParameters get() = _networkParameters

        fun start(myInfo: NodeInfo, networkParameters: NetworkParameters) {
            this._myInfo = myInfo
            this._networkParameters = networkParameters
        }

        override fun <T : SerializeAsToken> cordaService(type: Class<T>): T {
            require(type.isAnnotationPresent(CordaService::class.java)) { "${type.name} is not a Corda service" }
            return cordappServices.getInstance(type)
                    ?: throw IllegalArgumentException("Corda service ${type.name} does not exist")
        }

        override fun getFlowFactory(initiatingFlowClass: Class<out FlowLogic<*>>): InitiatedFlowFactory<*>? {
            return flowFactories[initiatingFlowClass]
        }

        override fun jdbcSession(): Connection = database.createSession()

        // allows services to register handlers to be informed when the node stop method is called
        override fun registerUnloadHandler(runOnStop: () -> Unit) {
            this@AbstractNode.runOnStop += runOnStop
        }
    }
}

@VisibleForTesting
internal fun logVendorString(database: CordaPersistence, log: Logger) {
    database.transaction {
        log.info("Connected to ${connection.metaData.databaseProductName} database.")
    }
}

// TODO Move this into its own file
class FlowStarterImpl(private val smm: StateMachineManager, private val flowLogicRefFactory: FlowLogicRefFactory) : FlowStarter {
    override fun <T> startFlow(event: ExternalEvent.ExternalStartFlowEvent<T>): CordaFuture<FlowStateMachine<T>> {
        smm.deliverExternalEvent(event)
        return event.future
    }

    override fun <T> startFlow(logic: FlowLogic<T>, context: InvocationContext): CordaFuture<FlowStateMachine<T>> {
        val startFlowEvent = object : ExternalEvent.ExternalStartFlowEvent<T>, DeduplicationHandler {
            override fun insideDatabaseTransaction() {}

            override fun afterDatabaseTransaction() {}

            override val externalCause: ExternalEvent
                get() = this
            override val deduplicationHandler: DeduplicationHandler
                get() = this

            override val flowLogic: FlowLogic<T>
                get() = logic
            override val context: InvocationContext
                get() = context

            override fun wireUpFuture(flowFuture: CordaFuture<FlowStateMachine<T>>) {
                _future.captureLater(flowFuture)
            }

            private val _future = openFuture<FlowStateMachine<T>>()
            override val future: CordaFuture<FlowStateMachine<T>>
                get() = _future

        }
        return startFlow(startFlowEvent)
    }

    override fun <T> invokeFlowAsync(
            logicType: Class<out FlowLogic<T>>,
            context: InvocationContext,
            vararg args: Any?): CordaFuture<FlowStateMachine<T>> {
        val logicRef = flowLogicRefFactory.createForRPC(logicType, *args)
        val logic: FlowLogic<T> = uncheckedCast(flowLogicRefFactory.toFlowLogic(logicRef))
        return startFlow(logic, context)
    }
}

class ConfigurationException(message: String) : CordaException(message)

// TODO This is no longer used by AbstractNode and can be moved elsewhere
fun configureDatabase(hikariProperties: Properties,
                      databaseConfig: DatabaseConfig,
                      wellKnownPartyFromX500Name: (CordaX500Name) -> Party?,
                      wellKnownPartyFromAnonymous: (AbstractParty) -> Party?,
<<<<<<< HEAD
                      schemaService: SchemaService = NodeSchemaService()): CordaPersistence =
    createCordaPersistence(databaseConfig, wellKnownPartyFromX500Name, wellKnownPartyFromAnonymous, schemaService)
            .apply { hikariStart(hikariProperties, databaseConfig, schemaService) }
=======
                      schemaService: SchemaService = NodeSchemaService()): CordaPersistence {
    val persistence = createCordaPersistence(databaseConfig, wellKnownPartyFromX500Name, wellKnownPartyFromAnonymous, schemaService, hikariProperties)
    persistence.startHikariPool(hikariProperties)
    return persistence
}
>>>>>>> c23167f0

fun createCordaPersistence(databaseConfig: DatabaseConfig,
                           wellKnownPartyFromX500Name: (CordaX500Name) -> Party?,
                           wellKnownPartyFromAnonymous: (AbstractParty) -> Party?,
                           schemaService: SchemaService): CordaPersistence {
    // Register the AbstractPartyDescriptor so Hibernate doesn't warn when encountering AbstractParty. Unfortunately
    // Hibernate warns about not being able to find a descriptor if we don't provide one, but won't use it by default
    // so we end up providing both descriptor and converter. We should re-examine this in later versions to see if
    // either Hibernate can be convinced to stop warning, use the descriptor by default, or something else.
    JavaTypeDescriptorRegistry.INSTANCE.addDescriptor(AbstractPartyDescriptor(wellKnownPartyFromX500Name, wellKnownPartyFromAnonymous))
    val attributeConverters = listOf(AbstractPartyToX500NameAsStringConverter(wellKnownPartyFromX500Name, wellKnownPartyFromAnonymous))
    return CordaPersistence(databaseConfig, schemaService.schemaOptions.keys, attributeConverters)
}

<<<<<<< HEAD
fun CordaPersistence.hikariStart(hikariProperties: Properties, databaseConfig: DatabaseConfig, schemaService: SchemaService) {
=======
fun CordaPersistence.startHikariPool(hikariProperties: Properties) {
>>>>>>> c23167f0
    try {
        val dataSource = DataSourceFactory.createDataSource(hikariProperties)
        val jdbcUrl = hikariProperties.getProperty("dataSource.url", "")
        val schemaMigration = SchemaMigration(
                schemaService.schemaOptions.keys,
                dataSource,
                !isH2Database(jdbcUrl),
                databaseConfig
        )
        schemaMigration.nodeStartup(dataSource.connection.use { DBCheckpointStorage().getCheckpointCount(it) != 0L })
        start(dataSource, jdbcUrl)
    } catch (ex: Exception) {
        when {
            ex is HikariPool.PoolInitializationException -> throw CouldNotCreateDataSourceException("Could not connect to the database. Please check your JDBC connection URL, or the connectivity to the database.", ex)
            ex.cause is ClassNotFoundException -> throw CouldNotCreateDataSourceException("Could not find the database driver class. Please add it to the 'drivers' folder. See: https://docs.corda.net/corda-configuration-file.html")
            ex is DatabaseIncompatibleException -> throw ex
            else -> throw CouldNotCreateDataSourceException("Could not create the DataSource: ${ex.message}", ex)
        }
    }
}<|MERGE_RESOLUTION|>--- conflicted
+++ resolved
@@ -772,11 +772,7 @@
         }
         val props = configuration.dataSourceProperties
         if (props.isEmpty) throw DatabaseConfigurationException("There must be a database configured.")
-<<<<<<< HEAD
-        database.hikariStart(props, configuration.database, schemaService)
-=======
-        database.startHikariPool(props)
->>>>>>> c23167f0
+        database.startHikariPool(props, configuration.database, schemaService)
         // Now log the vendor string as this will also cause a connection to be tested eagerly.
         logVendorString(database, log)
     }
@@ -1040,17 +1036,9 @@
                       databaseConfig: DatabaseConfig,
                       wellKnownPartyFromX500Name: (CordaX500Name) -> Party?,
                       wellKnownPartyFromAnonymous: (AbstractParty) -> Party?,
-<<<<<<< HEAD
                       schemaService: SchemaService = NodeSchemaService()): CordaPersistence =
     createCordaPersistence(databaseConfig, wellKnownPartyFromX500Name, wellKnownPartyFromAnonymous, schemaService)
-            .apply { hikariStart(hikariProperties, databaseConfig, schemaService) }
-=======
-                      schemaService: SchemaService = NodeSchemaService()): CordaPersistence {
-    val persistence = createCordaPersistence(databaseConfig, wellKnownPartyFromX500Name, wellKnownPartyFromAnonymous, schemaService, hikariProperties)
-    persistence.startHikariPool(hikariProperties)
-    return persistence
-}
->>>>>>> c23167f0
+            .apply { startHikariPool(hikariProperties, databaseConfig, schemaService) }
 
 fun createCordaPersistence(databaseConfig: DatabaseConfig,
                            wellKnownPartyFromX500Name: (CordaX500Name) -> Party?,
@@ -1065,11 +1053,7 @@
     return CordaPersistence(databaseConfig, schemaService.schemaOptions.keys, attributeConverters)
 }
 
-<<<<<<< HEAD
-fun CordaPersistence.hikariStart(hikariProperties: Properties, databaseConfig: DatabaseConfig, schemaService: SchemaService) {
-=======
-fun CordaPersistence.startHikariPool(hikariProperties: Properties) {
->>>>>>> c23167f0
+fun CordaPersistence.startHikariPool(hikariProperties: Properties, databaseConfig: DatabaseConfig, schemaService: SchemaService) {
     try {
         val dataSource = DataSourceFactory.createDataSource(hikariProperties)
         val jdbcUrl = hikariProperties.getProperty("dataSource.url", "")
