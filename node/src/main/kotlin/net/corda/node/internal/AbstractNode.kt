--- conflicted
+++ resolved
@@ -630,16 +630,12 @@
     // Specific class so that MockNode can catch it.
     class DatabaseConfigurationException(msg: String) : CordaException(msg)
 
-<<<<<<< HEAD
-    protected open fun <T> initialiseDatabasePersistence(schemaService: SchemaService, identityService: IdentityService, insideTransaction: (CordaPersistence) -> T): T {
+    protected open fun initialiseDatabasePersistence(schemaService: SchemaService, identityService: IdentityService): CordaPersistence {
         log.debug {
             val driverClasses = DriverManager.getDrivers().asSequence().map { it.javaClass.name }
             "Available JDBC drivers: $driverClasses"
         }
 
-=======
-    protected open fun initialiseDatabasePersistence(schemaService: SchemaService, identityService: IdentityService): CordaPersistence {
->>>>>>> 4d4253a2
         val props = configuration.dataSourceProperties
         if (props.isEmpty()) throw DatabaseConfigurationException("There must be a database configured.")
         val database = configureDatabase(props, configuration.database, identityService, schemaService)
