package net.corda.node.services.config

import com.typesafe.config.Config
import net.corda.core.context.AuthServiceId
import net.corda.core.identity.CordaX500Name
import net.corda.core.internal.div
import net.corda.core.utilities.NetworkHostAndPort
import net.corda.core.utilities.loggerFor
import net.corda.core.utilities.seconds
import net.corda.node.internal.artemis.CertificateChainCheckPolicy
import net.corda.node.services.config.rpc.NodeRpcOptions
import net.corda.nodeapi.internal.config.NodeSSLConfiguration
import net.corda.nodeapi.internal.config.SSLConfiguration
import net.corda.nodeapi.internal.config.User
import net.corda.nodeapi.internal.config.parseAs
import net.corda.nodeapi.internal.persistence.CordaPersistence.DataSourceConfigTag
import net.corda.nodeapi.internal.persistence.DatabaseConfig
import java.net.URL
import java.nio.file.Path
import java.time.Duration
import java.util.*


val Int.MB: Long get() = this * 1024L * 1024L

interface NodeConfiguration : NodeSSLConfiguration {
    val myLegalName: CordaX500Name
    val emailAddress: String
    val exportJMXto: String
    val dataSourceProperties: Properties
    val rpcUsers: List<User>
    val security: SecurityConfiguration?
    val devMode: Boolean
    val devModeOptions: DevModeOptions?
    val compatibilityZoneURL: URL?
    val certificateChainCheckPolicies: List<CertChainPolicyConfig>
    val verifierType: VerifierType
    val messageRedeliveryDelaySeconds: Int
    val notary: NotaryConfig?
    val activeMQServer: ActiveMqServerConfiguration
    val additionalNodeInfoPollingFrequencyMsec: Long
    val p2pAddress: NetworkHostAndPort
    val rpcOptions: NodeRpcOptions
    val messagingServerAddress: NetworkHostAndPort?
    val enterpriseConfiguration: EnterpriseConfiguration
    // TODO Move into DevModeOptions
    val useTestClock: Boolean get() = false
    val detectPublicIp: Boolean get() = true
    val sshd: SSHDConfiguration?
    val database: DatabaseConfig
    val relay: RelayConfiguration?
    val noLocalShell: Boolean get() = false
    val transactionCacheSizeBytes: Long get() = defaultTransactionCacheSize
    val attachmentContentCacheSizeBytes: Long get() = defaultAttachmentContentCacheSize
    val attachmentCacheBound: Long get() = defaultAttachmentCacheBound
<<<<<<< HEAD
    val graphiteOptions: GraphiteOptions? get() = null

=======
    // do not change this value without syncing it with ScheduledFlowsDrainingModeTest
    val drainingModePollPeriod: Duration get() = Duration.ofSeconds(5)
>>>>>>> da591363

    fun validate(): List<String>

    companion object {
        // default to at least 8MB and a bit extra for larger heap sizes
        val defaultTransactionCacheSize: Long = 8.MB + getAdditionalCacheMemory()

        // add 5% of any heapsize over 300MB to the default transaction cache size
        private fun getAdditionalCacheMemory(): Long {
            return Math.max((Runtime.getRuntime().maxMemory() - 300.MB) / 20, 0)
        }

        val defaultAttachmentContentCacheSize: Long = 10.MB
        val defaultAttachmentCacheBound = 1024L
    }
}

data class DevModeOptions(val disableCheckpointChecker: Boolean = false)

data class GraphiteOptions(
        val server: String,
        val port: Int,
        val prefix: String? = null, // defaults to org name and ip address when null
        val sampleInvervallSeconds: Long = 60
)

fun NodeConfiguration.shouldCheckCheckpoints(): Boolean {
    return this.devMode && this.devModeOptions?.disableCheckpointChecker != true
}

fun NodeConfiguration.shouldStartSSHDaemon() = this.sshd != null
fun NodeConfiguration.shouldStartLocalShell() = !this.noLocalShell && System.console() != null && this.devMode
fun NodeConfiguration.shouldInitCrashShell() = shouldStartLocalShell() || shouldStartSSHDaemon()

data class NotaryConfig(val validating: Boolean,
                        val raft: RaftConfig? = null,
                        val bftSMaRt: BFTSMaRtConfiguration? = null,
                        val custom: Boolean = false,
                        val mysql: MySQLConfiguration? = null
) {
    init {
        require(raft == null || bftSMaRt == null || !custom || mysql == null) {
            "raft, bftSMaRt, custom, and mysql configs cannot be specified together"
        }
    }
    val isClusterConfig: Boolean get() = raft != null || bftSMaRt != null
}

data class MySQLConfiguration(
        val dataSource: Properties,
        val connectionRetries: Int = 0
) {
    init {
        require(connectionRetries >= 0) { "connectionRetries cannot be negative" }
    }
}

data class RaftConfig(val nodeAddress: NetworkHostAndPort, val clusterAddresses: List<NetworkHostAndPort>)

/** @param exposeRaces for testing only, so its default is not in reference.conf but here. */
data class BFTSMaRtConfiguration(
        val replicaId: Int,
        val clusterAddresses: List<NetworkHostAndPort>,
        val debug: Boolean = false,
        val exposeRaces: Boolean = false
) {
    init {
        require(replicaId >= 0) { "replicaId cannot be negative" }
    }
}

data class BridgeConfiguration(val retryIntervalMs: Long,
                               val maxRetryIntervalMin: Long,
                               val retryIntervalMultiplier: Double)

data class ActiveMqServerConfiguration(val bridge: BridgeConfiguration)

fun Config.parseAsNodeConfiguration(): NodeConfiguration = parseAs<NodeConfigurationImpl>()

data class NodeConfigurationImpl(
        /** This is not retrieved from the config file but rather from a command line argument. */
        override val baseDirectory: Path,
        override val myLegalName: CordaX500Name,
        override val emailAddress: String,
        override val keyStorePassword: String,
        override val trustStorePassword: String,
        override val dataSourceProperties: Properties,
        override val compatibilityZoneURL: URL? = null,
        override val rpcUsers: List<User>,
        override val security : SecurityConfiguration? = null,
        override val verifierType: VerifierType,
        // TODO typesafe config supports the notion of durations. Make use of that by mapping it to java.time.Duration.
        // Then rename this to messageRedeliveryDelay and make it of type Duration
        override val messageRedeliveryDelaySeconds: Int = 30,
        override val p2pAddress: NetworkHostAndPort,
        private val rpcAddress: NetworkHostAndPort? = null,
        private val rpcSettings: NodeRpcSettings,
        override val relay: RelayConfiguration?,
        // TODO This field is slightly redundant as p2pAddress is sufficient to hold the address of the node's MQ broker.
        // Instead this should be a Boolean indicating whether that broker is an internal one started by the node or an external one
        override val messagingServerAddress: NetworkHostAndPort?,
        override val enterpriseConfiguration: EnterpriseConfiguration,
        override val notary: NotaryConfig?,
        override val certificateChainCheckPolicies: List<CertChainPolicyConfig>,
        override val devMode: Boolean = false,
        override val noLocalShell: Boolean = false,
        override val devModeOptions: DevModeOptions? = null,
        override val useTestClock: Boolean = false,
        override val detectPublicIp: Boolean = true,
        override val activeMQServer: ActiveMqServerConfiguration,
        // TODO See TODO above. Rename this to nodeInfoPollingFrequency and make it of type Duration
        override val additionalNodeInfoPollingFrequencyMsec: Long = 5.seconds.toMillis(),
        override val sshd: SSHDConfiguration? = null,
        override val database: DatabaseConfig = DatabaseConfig(exportHibernateJMXStatistics = devMode),
        private val transactionCacheSizeMegaBytes: Int? = null,
        private val attachmentContentCacheSizeMegaBytes: Int? = null,
        override val attachmentCacheBound: Long = NodeConfiguration.defaultAttachmentCacheBound,
        override val graphiteOptions: GraphiteOptions? = null
    ) : NodeConfiguration {
    companion object {
        private val logger = loggerFor<NodeConfigurationImpl>()
    }

    override val rpcOptions: NodeRpcOptions = initialiseRpcOptions(rpcAddress, rpcSettings, SslOptions(baseDirectory / "certificates", keyStorePassword, trustStorePassword))

    private fun initialiseRpcOptions(explicitAddress: NetworkHostAndPort?, settings: NodeRpcSettings, fallbackSslOptions: SSLConfiguration): NodeRpcOptions {
        return when {
            explicitAddress != null -> {
                require(settings.address == null) { "Can't provide top-level rpcAddress and rpcSettings.address (they control the same property)." }
                logger.warn("Top-level declaration of property 'rpcAddress' is deprecated. Please use 'rpcSettings.address' instead.")
                settings.copy(address = explicitAddress)
            }
            else -> settings
        }.asOptions(fallbackSslOptions)
    }

    override fun validate(): List<String> {
        val errors = mutableListOf<String>()
        errors + validateRpcOptions(rpcOptions)
        return errors
    }

    private fun validateRpcOptions(options: NodeRpcOptions): List<String> {
        val errors = mutableListOf<String>()
        if (!options.useSsl) {
            if (options.adminAddress == null) {
                errors + "'rpcSettings.adminAddress': missing. Property is mandatory when 'rpcSettings.useSsl' is false (default)."
            }
        }
        return errors
    }

    override val exportJMXto: String get() = "http"
    override val transactionCacheSizeBytes: Long
        get() = transactionCacheSizeMegaBytes?.MB ?: super.transactionCacheSizeBytes
    override val attachmentContentCacheSizeBytes: Long
        get() = attachmentContentCacheSizeMegaBytes?.MB ?: super.attachmentContentCacheSizeBytes


    init {
        // This is a sanity feature do not remove.
        require(!useTestClock || devMode) { "Cannot use test clock outside of dev mode" }
        require(devModeOptions == null || devMode) { "Cannot use devModeOptions outside of dev mode" }
        require(security == null || rpcUsers.isEmpty()) {
            "Cannot specify both 'rpcUsers' and 'security' in configuration"
        }

        // ensure our datasource configuration is sane
        require(dataSourceProperties.get("autoCommit") != true) { "Datbase auto commit cannot be enabled, Corda requires transactional behaviour" }
        dataSourceProperties.set("autoCommit", false)
        if (dataSourceProperties.get("transactionIsolation") == null) {
            dataSourceProperties["transactionIsolation"] = database.transactionIsolationLevel.jdbcString
        }

        // enforce that SQLServer does not get sent all strings as Unicode - hibernate handles this "cleverly"
        val dataSourceUrl = dataSourceProperties.getProperty(DataSourceConfigTag.DATA_SOURCE_URL, "")
        if (dataSourceUrl.contains(":sqlserver:") && !dataSourceUrl.contains("sendStringParametersAsUnicode", true)) {
            dataSourceProperties[DataSourceConfigTag.DATA_SOURCE_URL] = dataSourceUrl + ";sendStringParametersAsUnicode=false"
        }

        // Adjust connection pool size depending on N=flow thread pool size.
        // If there is no configured pool size set it to N + 1, otherwise check that it's greater than N.
        val flowThreadPoolSize = enterpriseConfiguration.tuning.flowThreadPoolSize
        val maxConnectionPoolSize = dataSourceProperties.getProperty("maximumPoolSize")
        if (maxConnectionPoolSize == null) {
            dataSourceProperties.setProperty("maximumPoolSize", (flowThreadPoolSize + 1).toString())
        } else {
            require(maxConnectionPoolSize.toInt() > flowThreadPoolSize)
        }
    }
}

data class NodeRpcSettings(
        val address: NetworkHostAndPort?,
        val adminAddress: NetworkHostAndPort?,
        val standAloneBroker: Boolean = false,
        val useSsl: Boolean = false,
        val ssl: SslOptions?
) {
    fun asOptions(fallbackSslOptions: SSLConfiguration): NodeRpcOptions {
        return object : NodeRpcOptions {
            override val address = this@NodeRpcSettings.address
            override val adminAddress = this@NodeRpcSettings.adminAddress
            override val standAloneBroker = this@NodeRpcSettings.standAloneBroker
            override val useSsl = this@NodeRpcSettings.useSsl
            override val sslConfig = this@NodeRpcSettings.ssl ?: fallbackSslOptions

            override fun toString(): String {
                return "address: $address, adminAddress: $adminAddress, standAloneBroker: $standAloneBroker, useSsl: $useSsl, sslConfig: $sslConfig"
            }
        }
    }
}

enum class VerifierType {
    InMemory,
    OutOfProcess
}

enum class CertChainPolicyType {
    Any,
    RootMustMatch,
    LeafMustMatch,
    MustContainOneOf,
    UsernameMustMatch
}

data class CertChainPolicyConfig(val role: String, private val policy: CertChainPolicyType, private val trustedAliases: Set<String>) {
    val certificateChainCheckPolicy: CertificateChainCheckPolicy
        get() {
            return when (policy) {
                CertChainPolicyType.Any -> CertificateChainCheckPolicy.Any
                CertChainPolicyType.RootMustMatch -> CertificateChainCheckPolicy.RootMustMatch
                CertChainPolicyType.LeafMustMatch -> CertificateChainCheckPolicy.LeafMustMatch
                CertChainPolicyType.MustContainOneOf -> CertificateChainCheckPolicy.MustContainOneOf(trustedAliases)
                CertChainPolicyType.UsernameMustMatch -> CertificateChainCheckPolicy.UsernameMustMatchCommonName
            }
        }
}

data class SSHDConfiguration(val port: Int)

// Supported types of authentication/authorization data providers
enum class AuthDataSourceType {
    // External RDBMS
    DB,

    // Static dataset hard-coded in config
    INMEMORY
}

// Password encryption scheme
enum class PasswordEncryption {

    // Password stored in clear
    NONE,

    // Password salt-hashed using Apache Shiro flexible encryption format
    // [org.apache.shiro.crypto.hash.format.Shiro1CryptFormat]
    SHIRO_1_CRYPT
}

// Subset of Node configuration related to security aspects
data class SecurityConfiguration(val authService: SecurityConfiguration.AuthService) {

    // Configure RPC/Shell users authentication/authorization service
    data class AuthService(val dataSource: AuthService.DataSource,
                           val id: AuthServiceId = defaultAuthServiceId(dataSource.type),
                           val options: AuthService.Options? = null) {

        init {
            require(!(dataSource.type == AuthDataSourceType.INMEMORY &&
                    options?.cache != null)) {
                "No cache supported for INMEMORY data provider"
            }
        }

        // Optional components: cache
        data class Options(val cache: Options.Cache?) {

            // Cache parameters
            data class Cache(val expireAfterSecs: Long, val maxEntries: Long) {
                init {
                    require(expireAfterSecs >= 0) {
                        "Expected positive value for 'cache.expireAfterSecs'"
                    }
                    require(maxEntries > 0) {
                        "Expected positive value for 'cache.maxEntries'"
                    }
                }
            }
        }

        // Provider of users credentials and permissions data
        data class DataSource(val type: AuthDataSourceType,
                              val passwordEncryption: PasswordEncryption = PasswordEncryption.NONE,
                              val connection: Properties? = null,
                              val users: List<User>? = null) {
            init {
                when (type) {
                    AuthDataSourceType.INMEMORY -> require(users != null && connection == null)
                    AuthDataSourceType.DB -> require(users == null && connection != null)
                }
            }
        }

        companion object {
            // If unspecified, we assign an AuthServiceId by default based on the
            // underlying data provider
            fun defaultAuthServiceId(type: AuthDataSourceType) = when (type) {
                AuthDataSourceType.INMEMORY -> AuthServiceId("NODE_CONFIG")
                AuthDataSourceType.DB -> AuthServiceId("REMOTE_DATABASE")
            }

            fun fromUsers(users: List<User>, encryption: PasswordEncryption = PasswordEncryption.NONE) =
                    AuthService(
                            dataSource = DataSource(
                                    type = AuthDataSourceType.INMEMORY,
                                    users = users,
                                    passwordEncryption = encryption),
                            id = AuthServiceId("NODE_CONFIG"))
        }
    }
}
data class RelayConfiguration(val relayHost: String,
                              val remoteInboundPort: Int,
                              val username: String,
                              val privateKeyFile: Path,
                              val publicKeyFile: Path,
                              val sshPort: Int = 22)<|MERGE_RESOLUTION|>--- conflicted
+++ resolved
@@ -53,13 +53,10 @@
     val transactionCacheSizeBytes: Long get() = defaultTransactionCacheSize
     val attachmentContentCacheSizeBytes: Long get() = defaultAttachmentContentCacheSize
     val attachmentCacheBound: Long get() = defaultAttachmentCacheBound
-<<<<<<< HEAD
     val graphiteOptions: GraphiteOptions? get() = null
 
-=======
     // do not change this value without syncing it with ScheduledFlowsDrainingModeTest
     val drainingModePollPeriod: Duration get() = Duration.ofSeconds(5)
->>>>>>> da591363
 
     fun validate(): List<String>
 
