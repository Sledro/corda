--- conflicted
+++ resolved
@@ -60,11 +60,8 @@
     fun internalSchemas() = requiredSchemas.keys + extraSchemas.filter { schema -> // when mapped schemas from the finance module are present, they are considered as internal ones
         schema::class.qualifiedName == "net.corda.finance.schemas.CashSchemaV1" ||
                 schema::class.qualifiedName == "net.corda.finance.schemas.CommercialPaperSchemaV1" ||
-<<<<<<< HEAD
+                schema::class.qualifiedName == "net.corda.node.services.transactions.NodeNotarySchemaV1" ||
                 schema::class.qualifiedName == "net.corda.notary.jpa.JPANotarySchemaV1"
-=======
-                schema::class.qualifiedName == "net.corda.node.services.transactions.NodeNotarySchemaV1"
->>>>>>> 81905c67
     }
 
     override val schemaOptions: Map<MappedSchema, SchemaService.SchemaOptions> = requiredSchemas + extraSchemas.associateBy({ it }, { SchemaOptions() })
