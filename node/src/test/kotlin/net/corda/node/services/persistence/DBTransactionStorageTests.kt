package net.corda.node.services.persistence

import junit.framework.TestCase.assertTrue
import net.corda.core.concurrent.CordaFuture
import net.corda.core.contracts.StateRef
import net.corda.core.crypto.Crypto
import net.corda.core.crypto.SecureHash
import net.corda.core.crypto.SignatureMetadata
import net.corda.core.crypto.TransactionSignature
import net.corda.core.toFuture
import net.corda.core.transactions.SignedTransaction
import net.corda.node.services.transactions.PersistentUniquenessProvider
import net.corda.node.CordaClock
import net.corda.node.MutableClock
import net.corda.node.SimpleClock
import net.corda.nodeapi.internal.persistence.CordaPersistence
import net.corda.nodeapi.internal.persistence.DatabaseConfig
import net.corda.testing.core.*
import net.corda.testing.internal.LogHelper
import net.corda.testing.internal.TestingNamedCacheFactory
import net.corda.testing.internal.configureDatabase
import net.corda.testing.internal.createWireTransaction
import net.corda.testing.node.MockServices.Companion.makeTestDataSourceProperties
import org.apache.logging.log4j.LogManager
import org.apache.logging.log4j.core.Appender
import org.apache.logging.log4j.core.LoggerContext
import org.apache.logging.log4j.core.appender.WriterAppender
import org.assertj.core.api.Assertions.assertThat
import org.junit.After
import org.junit.Assert
import org.junit.Before
import org.junit.Rule
import org.junit.Test
<<<<<<< HEAD
import java.time.Clock
import java.time.Instant
=======
import rx.plugins.RxJavaHooks
import java.io.StringWriter
import java.util.concurrent.Semaphore
>>>>>>> 2dbf90ca
import java.util.concurrent.TimeUnit
import kotlin.concurrent.thread
import kotlin.test.assertEquals

class DBTransactionStorageTests {
    private companion object {
        val ALICE_PUBKEY = TestIdentity(ALICE_NAME, 70).publicKey
        val DUMMY_NOTARY = TestIdentity(DUMMY_NOTARY_NAME, 20).party
    }

    @Rule
    @JvmField
    val testSerialization = SerializationEnvironmentRule(inheritable = true)

    private lateinit var database: CordaPersistence
    private lateinit var transactionStorage: DBTransactionStorage
    @Before
    fun setUp() {
        LogHelper.setLevel(PersistentUniquenessProvider::class)
        val dataSourceProps = makeTestDataSourceProperties()
        database = configureDatabase(dataSourceProps, DatabaseConfig(), { null }, { null })
        newTransactionStorage()
    }

    @After
    fun cleanUp() {
        database.close()
        LogHelper.reset(PersistentUniquenessProvider::class)
    }

    private class TransactionClock(var timeNow: Instant,
                                   override var delegateClock: Clock = systemUTC()) : MutableClock(delegateClock) {
        override fun instant(): Instant = timeNow
    }

    @Test(timeout = 300_000)
    fun `create verified transaction and validate timestamp in db`() {
        val now = Instant.ofEpochSecond(111222333L)
        val transactionClock = TransactionClock(now)
        newTransactionStorage(clock = transactionClock)
        val transaction = newTransaction()
        transactionStorage.addTransaction(transaction)
        assertEquals(now, readTransactionTimestampFromDB(transaction.id))
    }

    @Test(timeout = 300_000)
    fun `create unverified transaction and validate timestamp in db`() {
        val now = Instant.ofEpochSecond(333444555L)
        val transactionClock = TransactionClock(now)
        newTransactionStorage(clock = transactionClock)
        val transaction = newTransaction()
        transactionStorage.addUnverifiedTransaction(transaction)
        assertEquals(now, readTransactionTimestampFromDB(transaction.id))
    }

    @Test(timeout = 300_000)
    fun `create unverified then verified transaction and validate timestamps in db`() {
        val unverifiedTime = Instant.ofEpochSecond(555666777L)
        val verifiedTime = Instant.ofEpochSecond(888999111L)
        val transactionClock = TransactionClock(unverifiedTime)
        newTransactionStorage(clock = transactionClock)
        val transaction = newTransaction()
        transactionStorage.addUnverifiedTransaction(transaction)
        assertEquals(unverifiedTime, readTransactionTimestampFromDB(transaction.id))
        transactionClock.timeNow = verifiedTime
        transactionStorage.addTransaction(transaction)
        assertEquals(verifiedTime, readTransactionTimestampFromDB(transaction.id))
    }

    @Test(timeout = 300_000)
    fun `check timestamp does not change when attempting to move transaction from verified to unverified`() {

        val verifiedTime = Instant.ofEpochSecond(555666222L)
        val differentTime = Instant.ofEpochSecond(888777666L)
        val transactionClock = TransactionClock(verifiedTime)

        newTransactionStorage(clock = transactionClock)
        val transaction = newTransaction()
        database.transaction {
            transactionStorage.addTransaction(transaction)
        }
        assertEquals(verifiedTime, readTransactionTimestampFromDB(transaction.id))
        transactionClock.timeNow = differentTime
        database.transaction {
            transactionStorage.addUnverifiedTransaction(transaction)
        }
        assertTransactionIsRetrievable(transaction)
        assertEquals(verifiedTime, readTransactionTimestampFromDB(transaction.id))
    }

    @Test(timeout = 300_000)
    fun `check timestamp does not change when transaction saved twice in same DB transaction scope`() {
        val verifiedTime = Instant.ofEpochSecond(3333666222L)
        val differentTime = Instant.ofEpochSecond(111777666L)
        val transactionClock = TransactionClock(verifiedTime)
        newTransactionStorage(clock = transactionClock)
        val firstTransaction = newTransaction()
        database.transaction {
            transactionStorage.addTransaction(firstTransaction)
            transactionClock.timeNow = differentTime
            transactionStorage.addTransaction(firstTransaction)
        }
        assertTransactionIsRetrievable(firstTransaction)
        assertThat(transactionStorage.transactions).containsOnly(firstTransaction)
        assertEquals(verifiedTime, readTransactionTimestampFromDB(firstTransaction.id))
    }

    @Test(timeout = 300_000)
    fun `check timestamp does not change when transaction saved twice in two DB transaction scopes`() {
        val verifiedTime = Instant.ofEpochSecond(11119999222L)
        val differentTime = Instant.ofEpochSecond(666333222L)
        val transactionClock = TransactionClock(verifiedTime)
        newTransactionStorage(clock = transactionClock)
        val firstTransaction = newTransaction()
        val secondTransaction = newTransaction()

        transactionStorage.addTransaction(firstTransaction)
        assertEquals(verifiedTime, readTransactionTimestampFromDB(firstTransaction.id))
        transactionClock.timeNow = differentTime

        database.transaction {
            transactionStorage.addTransaction(secondTransaction)
            transactionStorage.addTransaction(firstTransaction)
        }
        assertTransactionIsRetrievable(firstTransaction)
        assertThat(transactionStorage.transactions).containsOnly(firstTransaction, secondTransaction)
        assertEquals(verifiedTime, readTransactionTimestampFromDB(firstTransaction.id))
    }

    private fun readTransactionTimestampFromDB(id: SecureHash): Instant {
        val fromDb = database.transaction {
            session.createQuery(
                    "from ${DBTransactionStorage.DBTransaction::class.java.name} where tx_id = :transactionId",
                    DBTransactionStorage.DBTransaction::class.java
            ).setParameter("transactionId", id.toString()).resultList.map { it }
        }
        assertEquals(1, fromDb.size)
        return fromDb[0].timestamp
    }

    @Test(timeout = 300_000)
    fun `empty store`() {
        assertThat(transactionStorage.getTransaction(newTransaction().id)).isNull()
        assertThat(transactionStorage.transactions).isEmpty()
        newTransactionStorage()
        assertThat(transactionStorage.transactions).isEmpty()
    }

    @Test(timeout = 300_000)
    fun `one transaction`() {
        val transaction = newTransaction()
        transactionStorage.addTransaction(transaction)
        assertTransactionIsRetrievable(transaction)
        assertThat(transactionStorage.transactions).containsExactly(transaction)
        newTransactionStorage()
        assertTransactionIsRetrievable(transaction)
        assertThat(transactionStorage.transactions).containsExactly(transaction)
    }

    @Test(timeout = 300_000)
    fun `two transactions across restart`() {
        val firstTransaction = newTransaction()
        val secondTransaction = newTransaction()
        transactionStorage.addTransaction(firstTransaction)
        newTransactionStorage()
        transactionStorage.addTransaction(secondTransaction)
        assertTransactionIsRetrievable(firstTransaction)
        assertTransactionIsRetrievable(secondTransaction)
        assertThat(transactionStorage.transactions).containsOnly(firstTransaction, secondTransaction)
    }

    @Test(timeout = 300_000)
    fun `two transactions with rollback`() {
        val firstTransaction = newTransaction()
        val secondTransaction = newTransaction()
        database.transaction {
            transactionStorage.addTransaction(firstTransaction)
            transactionStorage.addTransaction(secondTransaction)
            rollback()
        }

        assertThat(transactionStorage.transactions).isEmpty()
    }

    @Test(timeout = 300_000)
    fun `two transactions in same DB transaction scope`() {
        val firstTransaction = newTransaction()
        val secondTransaction = newTransaction()
        transactionStorage.addTransaction(firstTransaction)
        transactionStorage.addTransaction(secondTransaction)
        assertTransactionIsRetrievable(firstTransaction)
        assertTransactionIsRetrievable(secondTransaction)
        assertThat(transactionStorage.transactions).containsOnly(firstTransaction, secondTransaction)
    }

    @Test(timeout = 300_000)
    fun `transaction saved twice in same DB transaction scope`() {
        val firstTransaction = newTransaction()
        database.transaction {
            transactionStorage.addTransaction(firstTransaction)
            transactionStorage.addTransaction(firstTransaction)
        }
        assertTransactionIsRetrievable(firstTransaction)
        assertThat(transactionStorage.transactions).containsOnly(firstTransaction)
    }

    @Test(timeout = 300_000)
    fun `transaction saved twice in two DB transaction scopes`() {
        val firstTransaction = newTransaction()
        val secondTransaction = newTransaction()

        transactionStorage.addTransaction(firstTransaction)

        database.transaction {
            transactionStorage.addTransaction(secondTransaction)
            transactionStorage.addTransaction(firstTransaction)
        }
        assertTransactionIsRetrievable(firstTransaction)
        assertThat(transactionStorage.transactions).containsOnly(firstTransaction, secondTransaction)
    }

    @Test(timeout = 300_000)
    fun `updates are fired`() {
        val future = transactionStorage.updates.toFuture()
        val expected = newTransaction()
        transactionStorage.addTransaction(expected)
        val actual = future.get(1, TimeUnit.SECONDS)
        assertEquals(expected, actual)
    }

    @Test(timeout = 300_000)
    fun `duplicates are detected when transaction is evicted from cache`() {
        newTransactionStorage(cacheSizeBytesOverride = 0)
        val transaction = newTransaction()
        database.transaction {
            val firstInserted = transactionStorage.addTransaction(transaction)
            val secondInserted = transactionStorage.addTransaction(transaction)
            require(firstInserted) { "We inserted a fresh transaction" }
            require(!secondInserted) { "Second time should be redundant" }
            println("$firstInserted $secondInserted")
        }
    }

    @Test(timeout = 300_000)
    fun `unverified transaction is correctly added in add transaction`() {
        val transaction = newTransaction()
        val added = database.transaction {
            transactionStorage.addUnverifiedTransaction(transaction)
            transactionStorage.addTransaction(transaction)
        }
        assertTransactionIsRetrievable(transaction)
        assertTrue(added)

        val secondTransaction = newTransaction()
        database.transaction {
            transactionStorage.addUnverifiedTransaction(secondTransaction)
        }

        val secondAdded = database.transaction {
            transactionStorage.addTransaction(secondTransaction)
        }

        assertTransactionIsRetrievable(secondTransaction)
        assertTrue(secondAdded)
    }

    @Test(timeout=300_000)
	fun `cannot move transaction from verified to unverified`() {
        val transaction = newTransaction()
        database.transaction {
            transactionStorage.addTransaction(transaction)
            transactionStorage.addUnverifiedTransaction(transaction)
        }

        assertTransactionIsRetrievable(transaction)

        val secondTransaction = newTransaction()
        database.transaction {
            transactionStorage.addTransaction(secondTransaction)
        }

        database.transaction {
            transactionStorage.addUnverifiedTransaction(secondTransaction)
        }
        assertTransactionIsRetrievable(secondTransaction)
    }

<<<<<<< HEAD
    private fun newTransactionStorage(cacheSizeBytesOverride: Long? = null, clock: CordaClock = SimpleClock(Clock.systemUTC())) {
=======
    @Suppress("UnstableApiUsage")
    @Test(timeout=300_000)
    fun `race condition - failure path`() {

        // Insert a sleep into trackTransaction
        RxJavaHooks.setOnObservableCreate {
            Thread.sleep(1_000)
            it
        }
        try {
            `race condition - ok path`()
        } finally {
            // Remove sleep so it does not affect other tests
            RxJavaHooks.setOnObservableCreate { it }
        }
    }

    @Test(timeout=300_000)
    fun `race condition - ok path`() {

        // Arrange

        val signedTransaction =  newTransaction()

        val threadCount = 2
        val finishedThreadsSemaphore = Semaphore(threadCount)
        finishedThreadsSemaphore.acquire(threadCount)

        // Act

        thread(name = "addTransaction") {
            transactionStorage.addTransaction(signedTransaction)
            finishedThreadsSemaphore.release()
        }

        var result: CordaFuture<SignedTransaction>? = null
        thread(name = "trackTransaction") {
            result =  transactionStorage.trackTransaction(signedTransaction.id)
            finishedThreadsSemaphore.release()
        }

        if (!finishedThreadsSemaphore.tryAcquire(threadCount, 1, TimeUnit.MINUTES)) {
            Assert.fail("Threads did not finish")
        }

        // Assert

        assertThat(result).isNotNull()
        assertThat(result?.get(20, TimeUnit.SECONDS)?.id).isEqualTo(signedTransaction.id)
    }

    @Test(timeout=300_000)
    fun `race condition - transaction warning`() {

        // Arrange
        val signedTransaction =  newTransaction()

        // Act
        val logMessages = collectLogsFrom {
            database.transaction {
                val result = transactionStorage.trackTransaction(signedTransaction.id)
                result.cancel(false)
            }
        }

        // Assert
        assertThat(logMessages).contains("trackTransaction is called with an already existing, open DB transaction. As a result, there might be transactions missing from the returned data feed, because of race conditions.")
    }

    private fun collectLogsFrom(statement: () -> Unit): String {
        // Create test appender
        val stringWriter = StringWriter()
        val appenderName = this::collectLogsFrom.name
        val appender: Appender = WriterAppender.createAppender(
                null,
                null,
                stringWriter,
                appenderName,
                false,
                true
        )
        appender.start()

        // Add test appender
        val context = LogManager.getContext(false) as LoggerContext
        val configuration = context.configuration
        configuration.addAppender(appender)
        configuration.loggers.values.forEach { it.addAppender(appender, null, null) }

        try {
            statement()
        } finally {
            // Remove test appender
            configuration.loggers.values.forEach { it.removeAppender(appenderName) }
            configuration.appenders.remove(appenderName)
            appender.stop()
        }

        return stringWriter.toString()
    }

    private fun newTransactionStorage(cacheSizeBytesOverride: Long? = null) {
>>>>>>> 2dbf90ca
        transactionStorage = DBTransactionStorage(database, TestingNamedCacheFactory(cacheSizeBytesOverride
                ?: 1024), clock)
    }

    private fun assertTransactionIsRetrievable(transaction: SignedTransaction) {
        assertThat(transactionStorage.getTransaction(transaction.id)).isEqualTo(transaction)
    }

    private fun newTransaction(): SignedTransaction {
        val wtx = createWireTransaction(
                inputs = listOf(StateRef(SecureHash.randomSHA256(), 0)),
                attachments = emptyList(),
                outputs = emptyList(),
                commands = listOf(dummyCommand()),
                notary = DUMMY_NOTARY,
                timeWindow = null
        )
        return SignedTransaction(
                wtx,
                listOf(TransactionSignature(ByteArray(1), ALICE_PUBKEY, SignatureMetadata(1, Crypto.findSignatureScheme(ALICE_PUBKEY).schemeNumberID)))
        )
    }
}<|MERGE_RESOLUTION|>--- conflicted
+++ resolved
@@ -31,14 +31,11 @@
 import org.junit.Before
 import org.junit.Rule
 import org.junit.Test
-<<<<<<< HEAD
-import java.time.Clock
-import java.time.Instant
-=======
 import rx.plugins.RxJavaHooks
 import java.io.StringWriter
 import java.util.concurrent.Semaphore
->>>>>>> 2dbf90ca
+import java.time.Clock
+import java.time.Instant
 import java.util.concurrent.TimeUnit
 import kotlin.concurrent.thread
 import kotlin.test.assertEquals
@@ -326,9 +323,6 @@
         assertTransactionIsRetrievable(secondTransaction)
     }
 
-<<<<<<< HEAD
-    private fun newTransactionStorage(cacheSizeBytesOverride: Long? = null, clock: CordaClock = SimpleClock(Clock.systemUTC())) {
-=======
     @Suppress("UnstableApiUsage")
     @Test(timeout=300_000)
     fun `race condition - failure path`() {
@@ -430,8 +424,7 @@
         return stringWriter.toString()
     }
 
-    private fun newTransactionStorage(cacheSizeBytesOverride: Long? = null) {
->>>>>>> 2dbf90ca
+    private fun newTransactionStorage(cacheSizeBytesOverride: Long? = null, clock: CordaClock = SimpleClock(Clock.systemUTC())) {
         transactionStorage = DBTransactionStorage(database, TestingNamedCacheFactory(cacheSizeBytesOverride
                 ?: 1024), clock)
     }
