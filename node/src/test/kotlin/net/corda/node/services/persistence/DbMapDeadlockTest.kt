package net.corda.node.services.persistence

import net.corda.core.schemas.MappedSchema
import net.corda.core.utilities.contextLogger
import net.corda.node.internal.createCordaPersistence
import net.corda.node.internal.startHikariPool
import net.corda.node.services.schema.NodeSchemaService
import net.corda.node.utilities.AppendOnlyPersistentMap
import net.corda.nodeapi.internal.persistence.DatabaseConfig
import net.corda.nodeapi.internal.persistence.TransactionIsolationLevel
import net.corda.testing.core.ALICE_NAME
import net.corda.testing.core.TestIdentity
import net.corda.testing.internal.TestingNamedCacheFactory
import org.junit.Ignore
import org.junit.Rule
import org.junit.Test
import org.junit.rules.TemporaryFolder
import java.lang.Thread.sleep
import java.util.*
import java.util.concurrent.CountDownLatch
import java.util.concurrent.CyclicBarrier
import java.util.concurrent.atomic.AtomicReference
import javax.persistence.Column
import javax.persistence.Entity
import javax.persistence.Id
import kotlin.concurrent.thread
import kotlin.test.assertEquals
import kotlin.test.assertNotNull

class TestKey(val value: Int) {
    override fun equals(other: Any?): Boolean {
        return (other as? TestKey)?.value?.equals(value) ?: false
    }

    /**
     * Hash code is constant to provoke hash clashes in ConcurrentHashMap
     */
    override fun hashCode(): Int {
        return 127
    }
}

@Entity
@javax.persistence.Table(name = "locktestobjects")
class MyPersistenceClass(
        @Id
        @Column(name = "lKey", nullable = false)
        val key: Int,

        @Column(name = "lValue", nullable = false)
        val value: Int)

@Entity
@javax.persistence.Table(name = "otherlockobjects")
class SecondPersistenceClass(
        @Id
        @Column(name = "lKey", nullable = false)
        val key: Int,

        @Column(name = "lValue", nullable = false)
        val value: Int)

object LockDbSchema

object LockDbSchemaV2 : MappedSchema(LockDbSchema.javaClass, 2, listOf(MyPersistenceClass::class.java, SecondPersistenceClass::class.java)) {
    override val migrationResource: String? = "locktestschema"
}

class DbMapDeadlockTest {
    companion object {
        val log = contextLogger()
    }

    @Rule
    @JvmField
    val temporaryFolder = TemporaryFolder()

    private val sqlServerProperties: Properties
        get() {
            return Properties().also {
                it.setProperty("dataSourceClassName", "com.microsoft.sqlserver.jdbc.SQLServerDataSource")
                it.setProperty("dataSource.url", "jdbc:sqlserver://localhost:1433;databaseName=perftesting;encrypt=true;trustServerCertificate=true;hostNameInCertificate=*;loginTimeout=30;sendStringParametersAsUnicode=false")
                it.setProperty("dataSource.user", "sa")
                it.setProperty("dataSource.password", "yourStrong(!)Password")
                it.setProperty("autoCommit", "false")
            }
        }

    private val h2Properties: Properties
        get() {
            return Properties().also {
                it.setProperty("dataSourceClassName", "org.h2.jdbcx.JdbcDataSource")
                it.setProperty("dataSource.url", "jdbc:h2:file:${temporaryFolder.root}/persistence;DB_CLOSE_ON_EXIT=FALSE;WRITE_DELAY=0;LOCK_TIMEOUT=10000")
                it.setProperty("dataSource.user", "sa")
                it.setProperty("dataSource.password", "")
            }
        }

    @Test
    fun checkAppendOnlyPersistentMapForDeadlockH2() {
        recreateDeadlock(h2Properties)
    }

    // To run this test, run sql server in docker using: docker run -e 'ACCEPT_EULA=Y' -e 'SA_PASSWORD=yourStrong(!)Password' -p 1433:1433 -d microsoft/mssql-server-linux:2017-latest
    // and create a database called 'perftesting' in the db server. Also requires the SqlServer driver jar at runtime.
    @Ignore("Requires a local SqlServer running, e.g. in a docker container")
    @Test
    fun checkAppendOnlyPersistentMapForDeadlockSqlServer() {
        recreateDeadlock(sqlServerProperties)
    }

    fun recreateDeadlock(hikariProperties: Properties) {
        val cacheFactory = TestingNamedCacheFactory()
        val dbConfig = DatabaseConfig(initialiseSchema = true, transactionIsolationLevel = TransactionIsolationLevel.READ_COMMITTED)
        val schemaService = NodeSchemaService(extraSchemas = setOf(LockDbSchemaV2))
<<<<<<< HEAD
        createCordaPersistence(dbConfig, { null }, { null }, schemaService, cacheFactory, null).apply {
            startHikariPool(hikariProperties, dbConfig, schemaService.schemaOptions.keys)
=======
        createCordaPersistence(dbConfig, { null }, { null }, schemaService, hikariProperties, cacheFactory, null).apply {
            startHikariPool(hikariProperties, dbConfig, schemaService.schemaOptions.keys, ourName = TestIdentity(ALICE_NAME, 70).name)
>>>>>>> 8cec8182
        }.use { persistence ->

            // First clean up any remains from previous test runs
            persistence.transaction {
                session.createNativeQuery("delete from locktestobjects").executeUpdate()
                session.createNativeQuery("delete from otherlockobjects").executeUpdate()
            }

            // Prepare a few rows for reading in table 1
            val prepMap = AppendOnlyPersistentMap<TestKey, Int, MyPersistenceClass, Int>(
                    cacheFactory,
                    "myTestCache",
                    { k -> k.value },
                    { e -> Pair(TestKey(e.key), e.value) },
                    { k, v -> MyPersistenceClass(k.value, v) },
                    MyPersistenceClass::class.java
            )

            persistence.transaction {
                prepMap.set(TestKey(1), 1)
                prepMap.set(TestKey(2), 2)
                prepMap.set(TestKey(10), 10)
            }

            // the map that will read from the prepared table
            val testMap = AppendOnlyPersistentMap<TestKey, Int, MyPersistenceClass, Int>(
                    cacheFactory,
                    "myTestCache",
                    { k -> k.value },
                    { e -> Pair(TestKey(e.key), e.value) },
                    { k, v -> MyPersistenceClass(k.value, v) },
                    MyPersistenceClass::class.java
            )

            // a second map that writes to another (unrelated table)
            val otherMap = AppendOnlyPersistentMap<TestKey, Int, SecondPersistenceClass, Int>(
                    cacheFactory,
                    "myTestCache",
                    { k -> k.value },
                    { e -> Pair(TestKey(e.key), e.value) },
                    { k, v -> SecondPersistenceClass(k.value, v) },
                    SecondPersistenceClass::class.java
            )

            val latch1 = CyclicBarrier(2)
            val latch2 = CountDownLatch(1)
            val latch3 = CyclicBarrier(2)

            val otherThreadException = AtomicReference<Exception?>(null)

            // This thread will wait for the main thread to do a few things. Then it will starting to read key 2, and write a key to
            // the second table. This read will be buffered (not flushed) at first. The subsequent access to read value 10 fromt the
            // first table will cause the previous write to flush. As the row this will be writing to should be locked from the main
            // thread, it will wait for the main thread's db transaction to commit or rollback before proceeding with the read.
            val otherThread = thread(name = "testThread2") {
                try {
                    log.info("Thread2 waiting")
                    latch1.await()
                    latch2.await()
                    log.info("Thread2 starting transaction")
                    persistence.transaction {
                        log.info("Thread2 getting key 2")
                        testMap.get(TestKey(2))
                        log.info("Thread2 set other value 100")
                        otherMap.set(TestKey(100), 100)
                        latch3.await()
                        log.info("Thread2 getting value 10")
                        val v = testMap.get(TestKey(10))
                        assertEquals(10, v)
                    }
                    log.info("Thread2 done")
                } catch (e: Exception) {
                    log.info("Thread2 threw")  // Don't log the exception though, since we expect it and check in the assertions what it is.
                    otherThreadException.set(e)
                }
            }


            log.info("MainThread waiting for Thread2 to start waiting")
            latch1.await()

            // The main thread will write to the same key in the second table, and then read key 1 from the read table. As it will do that
            // before triggering the run on thread 2, it will get the row lock in the second table when flushing before the read, then
            // read and carry on.
            log.info("MainThread starting transaction")
            persistence.transaction {
                log.info("MainThread getting key 2")
                testMap.get(TestKey(2))
                log.info("MainThread set other key 100")
                otherMap.set(TestKey(100), 100)
                log.info("MainThread getting key 1")
                testMap.get(TestKey(1))

                // Then it will trigger the start of the second thread (see above) and then sleep for a bit to make sure the other
                // thread actually runs and beats this thread to the get(10).  The test will still pass if it doesn't.
                log.info("MainThread signal")
                latch2.countDown()
                log.info("MainThread wait for Thread2 to be getting the same key")
                latch3.await()
                log.info("MainThread sleep for 2 seconds so ideally Thread2 reaches the get first")
                sleep(2000)

                // finally it will try to get the same value from the read table that the other thread is trying to read.
                // If access to reading this value from the DB is guarded by a lock, the other thread will be holding this lock
                // which means the threads are now deadlocked.
                log.info("MainThread get value 10")
                try {
                    assertEquals(10, testMap.get(TestKey(10)))
                } catch (e: Exception) {
                    checkException(e)
                }
            }
            log.info("MainThread joining with Thread2")
            otherThread.join()
            assertNotNull(otherThreadException.get())
            checkException(otherThreadException.get())
            log.info("MainThread done")
        }
    }

    // We have to catch any exception thrown and check what they are - primary key constraint violations are fine, we are trying
    // to insert the same key twice after all. Any deadlock time outs or similar are completely not fine and should be a test failure.
    private fun checkException(exception: Exception?) {
        if (exception == null) {
            return
        }
        val persistenceException = exception as? javax.persistence.PersistenceException
        if (persistenceException != null) {
            val hibernateException = persistenceException.cause as? org.hibernate.exception.ConstraintViolationException
            if (hibernateException != null) {
                log.info("Primary key violation exception is fine")
                return
            }
        }
        throw exception
    }
}
<|MERGE_RESOLUTION|>--- conflicted
+++ resolved
@@ -113,13 +113,8 @@
         val cacheFactory = TestingNamedCacheFactory()
         val dbConfig = DatabaseConfig(initialiseSchema = true, transactionIsolationLevel = TransactionIsolationLevel.READ_COMMITTED)
         val schemaService = NodeSchemaService(extraSchemas = setOf(LockDbSchemaV2))
-<<<<<<< HEAD
         createCordaPersistence(dbConfig, { null }, { null }, schemaService, cacheFactory, null).apply {
-            startHikariPool(hikariProperties, dbConfig, schemaService.schemaOptions.keys)
-=======
-        createCordaPersistence(dbConfig, { null }, { null }, schemaService, hikariProperties, cacheFactory, null).apply {
             startHikariPool(hikariProperties, dbConfig, schemaService.schemaOptions.keys, ourName = TestIdentity(ALICE_NAME, 70).name)
->>>>>>> 8cec8182
         }.use { persistence ->
 
             // First clean up any remains from previous test runs
