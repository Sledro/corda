/*
 * R3 Proprietary and Confidential
 *
 * Copyright (c) 2018 R3 Limited.  All rights reserved.
 *
 * The intellectual and technical concepts contained herein are proprietary to R3 and its suppliers and are protected by trade secret law.
 *
 * Distribution of this file or any portion thereof via any medium without the express permission of R3 is strictly prohibited.
 */

package net.corda.node.services.persistence

import com.codahale.metrics.MetricRegistry
import com.google.common.jimfs.Configuration
import com.google.common.jimfs.Jimfs
import net.corda.core.crypto.SecureHash
import net.corda.core.crypto.sha256
import net.corda.core.internal.read
import net.corda.core.internal.readAll
import net.corda.core.internal.readFully
import net.corda.core.internal.write
import net.corda.core.internal.writeLines
import net.corda.core.node.services.vault.AttachmentQueryCriteria
import net.corda.core.node.services.vault.AttachmentSort
import net.corda.core.node.services.vault.Builder
import net.corda.core.node.services.vault.Sort
import net.corda.node.internal.configureDatabase
import net.corda.node.services.transactions.PersistentUniquenessProvider
import net.corda.nodeapi.internal.persistence.CordaPersistence
import net.corda.nodeapi.internal.persistence.DatabaseConfig
import net.corda.testing.internal.LogHelper
import net.corda.testing.node.MockServices.Companion.makeTestDataSourceProperties
import org.junit.After
import org.junit.Before
import org.junit.Ignore
import org.junit.Test
import java.nio.charset.StandardCharsets
import java.nio.file.FileAlreadyExistsException
import java.nio.file.FileSystem
import java.nio.file.Path
import java.util.jar.JarEntry
import java.util.jar.JarOutputStream
import kotlin.test.assertEquals
import kotlin.test.assertFailsWith
import kotlin.test.assertNull

class NodeAttachmentStorageTest {
    // Use an in memory file system for testing attachment storage.
    private lateinit var fs: FileSystem
    private lateinit var database: CordaPersistence
    private lateinit var storage: NodeAttachmentService

    @Before
    fun setUp() {
        LogHelper.setLevel(PersistentUniquenessProvider::class)

        val dataSourceProperties = makeTestDataSourceProperties()
<<<<<<< HEAD
        database = configureDatabase(dataSourceProperties, DatabaseConfig(runMigration = true), rigorousMock())
=======
        database = configureDatabase(dataSourceProperties, DatabaseConfig(), { null }, { null })
>>>>>>> 1c7b44fb
        fs = Jimfs.newFileSystem(Configuration.unix())
        storage = NodeAttachmentService(MetricRegistry(), database = database).also { it.start() }
    }

    @After
    fun tearDown() {
        database.close()
    }

    @Test
    fun `insert and retrieve`() {
        val (testJar, expectedHash) = makeTestJar()

        val id = testJar.read { storage.importAttachment(it) }
        assertEquals(expectedHash, id)

        assertNull(storage.openAttachment(SecureHash.randomSHA256()))
        val stream = storage.openAttachment(expectedHash)!!.openAsJAR()
        val e1 = stream.nextJarEntry!!
        assertEquals("test1.txt", e1.name)
        assertEquals(stream.readBytes().toString(StandardCharsets.UTF_8), "This is some useful content")
        val e2 = stream.nextJarEntry!!
        assertEquals("test2.txt", e2.name)
        assertEquals(stream.readBytes().toString(StandardCharsets.UTF_8), "Some more useful content")

        stream.close()

        storage.openAttachment(id)!!.openAsJAR().use {
            it.nextJarEntry
            it.readBytes()
        }
    }

    @Test
    fun `missing is not cached`() {
        val (testJar, expectedHash) = makeTestJar()
        val (jarB, hashB) = makeTestJar(listOf(Pair("file", "content")))

        val id = testJar.read { storage.importAttachment(it) }
        assertEquals(expectedHash, id)


        assertNull(storage.openAttachment(hashB))
        val stream = storage.openAttachment(expectedHash)!!.openAsJAR()
        val e1 = stream.nextJarEntry!!
        assertEquals("test1.txt", e1.name)
        assertEquals(stream.readBytes().toString(StandardCharsets.UTF_8), "This is some useful content")
        val e2 = stream.nextJarEntry!!
        assertEquals("test2.txt", e2.name)
        assertEquals(stream.readBytes().toString(StandardCharsets.UTF_8), "Some more useful content")

        stream.close()

        val idB = jarB.read { storage.importAttachment(it) }
        assertEquals(hashB, idB)

        storage.openAttachment(id)!!.openAsJAR().use {
            it.nextJarEntry
            it.readBytes()
        }

        storage.openAttachment(idB)!!.openAsJAR().use {
            it.nextJarEntry
            it.readBytes()
        }
    }

    @Test
    fun `metadata can be used to search`() {
        val (jarA, _) = makeTestJar()
        val (jarB, hashB) = makeTestJar(listOf(Pair("file", "content")))
        val (jarC, hashC) = makeTestJar(listOf(Pair("magic_file", "magic_content_puff")))

        jarA.read { storage.importAttachment(it) }
        jarB.read { storage.importAttachment(it, "uploaderB", "fileB.zip") }
        jarC.read { storage.importAttachment(it, "uploaderC", "fileC.zip") }

        assertEquals(
                listOf(hashB),
                storage.queryAttachments(AttachmentQueryCriteria.AttachmentsQueryCriteria(Builder.equal("uploaderB")))
        )

        assertEquals(
                listOf(hashB, hashC),
                storage.queryAttachments(AttachmentQueryCriteria.AttachmentsQueryCriteria(Builder.like("%uploader%")))
        )
    }

    @Test
    fun `sorting and compound conditions work`() {
        val (jarA, hashA) = makeTestJar(listOf(Pair("a", "a")))
        val (jarB, hashB) = makeTestJar(listOf(Pair("b", "b")))
        val (jarC, hashC) = makeTestJar(listOf(Pair("c", "c")))

        fun uploaderCondition(s: String) = AttachmentQueryCriteria.AttachmentsQueryCriteria(uploaderCondition = Builder.equal(s))
        fun filenamerCondition(s: String) = AttachmentQueryCriteria.AttachmentsQueryCriteria(filenameCondition = Builder.equal(s))

        fun filenameSort(direction: Sort.Direction) = AttachmentSort(listOf(AttachmentSort.AttachmentSortColumn(AttachmentSort.AttachmentSortAttribute.FILENAME, direction)))

        jarA.read { storage.importAttachment(it, "complexA", "archiveA.zip") }
        jarB.read { storage.importAttachment(it, "complexB", "archiveB.zip") }
        jarC.read { storage.importAttachment(it, "complexC", "archiveC.zip") }

        // DOCSTART AttachmentQueryExample1

        assertEquals(
                emptyList(),
                storage.queryAttachments(
                        AttachmentQueryCriteria.AttachmentsQueryCriteria(uploaderCondition = Builder.equal("complexA"))
                                .and(AttachmentQueryCriteria.AttachmentsQueryCriteria(uploaderCondition = Builder.equal("complexB"))))
        )

        assertEquals(
                listOf(hashA, hashB),
                storage.queryAttachments(

                        AttachmentQueryCriteria.AttachmentsQueryCriteria(uploaderCondition = Builder.equal("complexA"))
                                .or(AttachmentQueryCriteria.AttachmentsQueryCriteria(uploaderCondition = Builder.equal("complexB"))))
        )

        val complexCondition =
                (uploaderCondition("complexB").and(filenamerCondition("archiveB.zip"))).or(filenamerCondition("archiveC.zip"))

        // DOCEND AttachmentQueryExample1

        assertEquals(
                listOf(hashB, hashC),
                storage.queryAttachments(complexCondition, sorting = filenameSort(Sort.Direction.ASC))
        )
        assertEquals(
                listOf(hashC, hashB),
                storage.queryAttachments(complexCondition, sorting = filenameSort(Sort.Direction.DESC))
        )
    }

    @Ignore("We need to be able to restart nodes - make importing attachments idempotent?")
    @Test
    fun `duplicates not allowed`() {
        val (testJar, _) = makeTestJar()
        testJar.read {
            storage.importAttachment(it)
        }
        assertFailsWith<FileAlreadyExistsException> {
            testJar.read {
                storage.importAttachment(it)
            }
        }
    }

    @Test
    fun `corrupt entry throws exception`() {
        val (testJar, _) = makeTestJar()
        val id = database.transaction {
            val id = testJar.read { storage.importAttachment(it) }

            // Corrupt the file in the store.
            val bytes = testJar.readAll()
            val corruptBytes = "arggghhhh".toByteArray()
            System.arraycopy(corruptBytes, 0, bytes, 0, corruptBytes.size)
            val corruptAttachment = NodeAttachmentService.DBAttachment(attId = id.toString(), content = bytes)
            session.merge(corruptAttachment)
            id
        }
        val e = assertFailsWith<NodeAttachmentService.HashMismatchException> {
            storage.openAttachment(id)!!.open().readFully()
        }
        assertEquals(e.expected, id)

        // But if we skip around and read a single entry, no exception is thrown.
        storage.openAttachment(id)!!.openAsJAR().use {
            it.nextJarEntry
            it.readBytes()
        }
    }

    @Test
    fun `non jar rejected`() {
        val path = fs.getPath("notajar")
        path.writeLines(listOf("Hey", "there!"))
        path.read {
            assertFailsWith<IllegalArgumentException>("either empty or not a JAR") {
                storage.importAttachment(it)
            }
        }
    }

    private var counter = 0
    private fun makeTestJar(extraEntries: List<Pair<String, String>> = emptyList()): Pair<Path, SecureHash> {
        counter++
        val file = fs.getPath("$counter.jar")
        file.write {
            val jar = JarOutputStream(it)
            jar.putNextEntry(JarEntry("test1.txt"))
            jar.write("This is some useful content".toByteArray())
            jar.closeEntry()
            jar.putNextEntry(JarEntry("test2.txt"))
            jar.write("Some more useful content".toByteArray())
            extraEntries.forEach {
                jar.putNextEntry(JarEntry(it.first))
                jar.write(it.second.toByteArray())
            }
            jar.closeEntry()
        }
        return Pair(file, file.readAll().sha256())
    }
}<|MERGE_RESOLUTION|>--- conflicted
+++ resolved
@@ -55,11 +55,7 @@
         LogHelper.setLevel(PersistentUniquenessProvider::class)
 
         val dataSourceProperties = makeTestDataSourceProperties()
-<<<<<<< HEAD
-        database = configureDatabase(dataSourceProperties, DatabaseConfig(runMigration = true), rigorousMock())
-=======
-        database = configureDatabase(dataSourceProperties, DatabaseConfig(), { null }, { null })
->>>>>>> 1c7b44fb
+        database = configureDatabase(dataSourceProperties, DatabaseConfig(runMigration = true), { null }, { null })
         fs = Jimfs.newFileSystem(Configuration.unix())
         storage = NodeAttachmentService(MetricRegistry(), database = database).also { it.start() }
     }
