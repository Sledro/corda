--- conflicted
+++ resolved
@@ -87,22 +87,6 @@
       <module name="corda-enterprise-testing_test" target="1.8" />
       <module name="corda-enterprise-tools_main" target="1.8" />
       <module name="corda-enterprise-tools_test" target="1.8" />
-<<<<<<< HEAD
-      <module name="corda-enterprise.common-logging.main" target="1.8" />
-      <module name="corda-enterprise.common-logging.test" target="1.8" />
-      <module name="corda-enterprise.experimental.netparams.main" target="1.8" />
-      <module name="corda-enterprise.experimental.netparams.test" target="1.8" />
-      <module name="corda-enterprise.experimental.nodeinfo.main" target="1.8" />
-      <module name="corda-enterprise.experimental.nodeinfo.test" target="1.8" />
-      <module name="corda-enterprise.tools.pinger.capsule.main" target="1.6" />
-      <module name="corda-enterprise.tools.pinger.capsule.test" target="1.6" />
-      <module name="corda-enterprise.tools.pinger.main" target="1.8" />
-      <module name="corda-enterprise.tools.pinger.test" target="1.8" />
-      <module name="corda-enterprise_buildSrc_main" target="1.8" />
-      <module name="corda-enterprise_buildSrc_test" target="1.8" />
-      <module name="corda-enterprise_canonicalizer_main" target="1.8" />
-      <module name="corda-enterprise_canonicalizer_test" target="1.8" />
-=======
       <module name="corda-enterprise.buildSrc.canonicalizer.main" target="1.8" />
       <module name="corda-enterprise.buildSrc.canonicalizer.test" target="1.8" />
       <module name="corda-enterprise.experimental.behave.behave" target="1.8" />
@@ -112,7 +96,6 @@
       <module name="corda-enterprise.samples.simm-valuation-demo.scenario" target="1.8" />
       <module name="corda-enterprise_buildSrc_main" target="1.8" />
       <module name="corda-enterprise_buildSrc_test" target="1.8" />
->>>>>>> fb736ad9
       <module name="corda-enterprise_main" target="1.8" />
       <module name="corda-enterprise_test" target="1.8" />
       <module name="corda-finance_integrationTest" target="1.8" />
@@ -464,8 +447,6 @@
       <module name="netparams_test" target="1.8" />
       <module name="network-bootstrapper_main" target="1.8" />
       <module name="network-bootstrapper_test" target="1.8" />
-      <module name="network-builder_main" target="1.8" />
-      <module name="network-builder_test" target="1.8" />
       <module name="network-verifier-contracts_main" target="1.8" />
       <module name="network-verifier-contracts_test" target="1.8" />
       <module name="network-verifier-workflows_main" target="1.8" />
