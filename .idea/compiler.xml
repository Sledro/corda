--- conflicted
+++ resolved
@@ -152,16 +152,8 @@
       <module name="loadtest_test" target="1.8" />
       <module name="mock_main" target="1.8" />
       <module name="mock_test" target="1.8" />
-<<<<<<< HEAD
-      <module name="network-management-capsule_main" target="1.8" />
-      <module name="network-management-capsule_test" target="1.8" />
-      <module name="network-management_integrationTest" target="1.8" />
-      <module name="network-management_main" target="1.8" />
-      <module name="network-management_test" target="1.8" />
-=======
       <module name="network-bootstrapper_main" target="1.8" />
       <module name="network-bootstrapper_test" target="1.8" />
->>>>>>> d5d46c67
       <module name="network-visualiser_main" target="1.8" />
       <module name="network-visualiser_test" target="1.8" />
       <module name="node-api_main" target="1.8" />
