--- conflicted
+++ resolved
@@ -31,11 +31,7 @@
 
     @Before
     fun start() {
-<<<<<<< HEAD
-        mockNet = MockNetwork(servicePeerAllocationStrategy = RoundRobin(), cordappPackages = listOf("net.corda.finance.contracts.asset", "net.corda.finance.schemas"))
-=======
-        mockNet = InternalMockNetwork(servicePeerAllocationStrategy = RoundRobin(), cordappPackages = listOf("net.corda.finance.contracts.asset"))
->>>>>>> 979aef13
+        mockNet = InternalMockNetwork(servicePeerAllocationStrategy = RoundRobin(), cordappPackages = listOf("net.corda.finance.contracts.asset", "net.corda.finance.schemas"))
         bankOfCordaNode = mockNet.createPartyNode(BOC_NAME)
         bankOfCorda = bankOfCordaNode.info.identityFromX500Name(BOC_NAME)
         aliceNode = mockNet.createPartyNode(ALICE_NAME)
