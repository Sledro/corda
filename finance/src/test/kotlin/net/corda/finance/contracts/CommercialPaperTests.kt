package net.corda.finance.contracts

import com.nhaarman.mockito_kotlin.doReturn
import com.nhaarman.mockito_kotlin.whenever
import net.corda.core.contracts.*
import net.corda.core.crypto.generateKeyPair
import net.corda.core.identity.AnonymousParty
import net.corda.core.identity.CordaX500Name
import net.corda.core.identity.Party
import net.corda.core.node.services.Vault
import net.corda.core.node.services.VaultService
import net.corda.core.transactions.SignedTransaction
import net.corda.core.transactions.TransactionBuilder
import net.corda.core.utilities.days
import net.corda.core.utilities.seconds
import net.corda.finance.DOLLARS
import net.corda.finance.`issued by`
import net.corda.finance.contracts.asset.*
import net.corda.node.services.api.IdentityServiceInternal
import net.corda.testing.*
import net.corda.testing.dsl.EnforceVerifyOrFail
import net.corda.testing.dsl.TransactionDSL
import net.corda.testing.dsl.TransactionDSLInterpreter
import net.corda.testing.internal.rigorousMock
import net.corda.testing.internal.vault.VaultFiller
import net.corda.testing.node.MockServices
import net.corda.testing.node.MockServices.Companion.makeTestDatabaseAndMockServices
import net.corda.testing.node.ledger
import net.corda.testing.node.makeTestIdentityService
import net.corda.testing.node.transaction
import org.junit.Rule
import org.junit.Test
import org.junit.runner.RunWith
import org.junit.runners.Parameterized
import java.time.Instant
import java.util.*
import kotlin.test.assertFailsWith
import kotlin.test.assertTrue

// TODO: The generate functions aren't tested by these tests: add them.

interface ICommercialPaperTestTemplate {
    fun getPaper(): ICommercialPaperState
    fun getIssueCommand(notary: Party): CommandData
    fun getRedeemCommand(notary: Party): CommandData
    fun getMoveCommand(): CommandData
    fun getContract(): ContractClassName
}

private val megaCorp = TestIdentity(CordaX500Name("MegaCorp", "London", "GB"))
private val MEGA_CORP get() = megaCorp.party
private val MEGA_CORP_IDENTITY get() = megaCorp.identity
private val MEGA_CORP_PUBKEY get() = megaCorp.publicKey

class JavaCommercialPaperTest : ICommercialPaperTestTemplate {
    override fun getPaper(): ICommercialPaperState = JavaCommercialPaper.State(
            MEGA_CORP.ref(123),
            MEGA_CORP,
            1000.DOLLARS `issued by` MEGA_CORP.ref(123),
            TEST_TX_TIME + 7.days
    )

    override fun getIssueCommand(notary: Party): CommandData = JavaCommercialPaper.Commands.Issue()
    override fun getRedeemCommand(notary: Party): CommandData = JavaCommercialPaper.Commands.Redeem()
    override fun getMoveCommand(): CommandData = JavaCommercialPaper.Commands.Move()
    override fun getContract() = JavaCommercialPaper.JCP_PROGRAM_ID
}

class KotlinCommercialPaperTest : ICommercialPaperTestTemplate {
    override fun getPaper(): ICommercialPaperState = CommercialPaper.State(
            issuance = MEGA_CORP.ref(123),
            owner = MEGA_CORP,
            faceValue = 1000.DOLLARS `issued by` MEGA_CORP.ref(123),
            maturityDate = TEST_TX_TIME + 7.days
    )

    override fun getIssueCommand(notary: Party): CommandData = CommercialPaper.Commands.Issue()
    override fun getRedeemCommand(notary: Party): CommandData = CommercialPaper.Commands.Redeem()
    override fun getMoveCommand(): CommandData = CommercialPaper.Commands.Move()
    override fun getContract() = CommercialPaper.CP_PROGRAM_ID
}

class KotlinCommercialPaperLegacyTest : ICommercialPaperTestTemplate {
    override fun getPaper(): ICommercialPaperState = CommercialPaper.State(
            issuance = MEGA_CORP.ref(123),
            owner = MEGA_CORP,
            faceValue = 1000.DOLLARS `issued by` MEGA_CORP.ref(123),
            maturityDate = TEST_TX_TIME + 7.days
    )

    override fun getIssueCommand(notary: Party): CommandData = CommercialPaper.Commands.Issue()
    override fun getRedeemCommand(notary: Party): CommandData = CommercialPaper.Commands.Redeem()
    override fun getMoveCommand(): CommandData = CommercialPaper.Commands.Move()
    override fun getContract() = CommercialPaper.CP_PROGRAM_ID
}

@RunWith(Parameterized::class)
class CommercialPaperTestsGeneric {
    companion object {
        @Parameterized.Parameters
        @JvmStatic
        fun data() = listOf(JavaCommercialPaperTest(), KotlinCommercialPaperTest(), KotlinCommercialPaperLegacyTest())

        private val dummyCashIssuer = TestIdentity(CordaX500Name("Snake Oil Issuer", "London", "GB"), 10)
        private val DUMMY_CASH_ISSUER_IDENTITY get() = dummyCashIssuer.identity
        private val DUMMY_CASH_ISSUER = dummyCashIssuer.ref(1)
        private val alice = TestIdentity(ALICE_NAME, 70)
        private val BIG_CORP_KEY = generateKeyPair()
        private val dummyNotary = TestIdentity(DUMMY_NOTARY_NAME, 20)
        private val miniCorp = TestIdentity(CordaX500Name("MiniCorp", "London", "GB"))
        private val ALICE get() = alice.party
        private val ALICE_KEY get() = alice.keyPair
        private val ALICE_PUBKEY get() = alice.publicKey
        private val DUMMY_NOTARY get() = dummyNotary.party
        private val DUMMY_NOTARY_IDENTITY get() = dummyNotary.identity
        private val MINI_CORP get() = miniCorp.party
        private val MINI_CORP_IDENTITY get() = miniCorp.identity
        private val MINI_CORP_PUBKEY get() = miniCorp.publicKey
    }

    @Parameterized.Parameter
    lateinit var thisTest: ICommercialPaperTestTemplate
    @Rule
    @JvmField
    val testSerialization = SerializationEnvironmentRule()
    val issuer = MEGA_CORP.ref(123)
    private val ledgerServices = MockServices(emptyList(), rigorousMock<IdentityServiceInternal>().also {
        doReturn(MEGA_CORP).whenever(it).partyFromKey(MEGA_CORP_PUBKEY)
        doReturn(MINI_CORP).whenever(it).partyFromKey(MINI_CORP_PUBKEY)
        doReturn(null).whenever(it).partyFromKey(ALICE_PUBKEY)
    }, MEGA_CORP.name)

    @Test
    fun `trade lifecycle test`() {
        val someProfits = 1200.DOLLARS `issued by` issuer
        ledgerServices.ledger(DUMMY_NOTARY) {
            unverifiedTransaction {
                attachment(Cash.PROGRAM_ID)
                output(Cash.PROGRAM_ID, "alice's $900", 900.DOLLARS.CASH issuedBy issuer ownedBy ALICE)
                output(Cash.PROGRAM_ID, "some profits", someProfits.STATE ownedBy MEGA_CORP)
            }

            // Some CP is issued onto the ledger by MegaCorp.
            transaction("Issuance") {
                attachments(CP_PROGRAM_ID, JavaCommercialPaper.JCP_PROGRAM_ID)
                output(thisTest.getContract(), "paper", thisTest.getPaper())
                command(MEGA_CORP_PUBKEY, thisTest.getIssueCommand(DUMMY_NOTARY))
                timeWindow(TEST_TX_TIME)
                this.verifies()
            }

            // The CP is sold to alice for her $900, $100 less than the face value. At 10% interest after only 7 days,
            // that sounds a bit too good to be true!
            transaction("Trade") {
                attachments(Cash.PROGRAM_ID, JavaCommercialPaper.JCP_PROGRAM_ID)
                input("paper")
                input("alice's $900")
                output(Cash.PROGRAM_ID, "borrowed $900", 900.DOLLARS.CASH issuedBy issuer ownedBy MEGA_CORP)
                output(thisTest.getContract(), "alice's paper", "paper".output<ICommercialPaperState>().withOwner(ALICE))
                command(ALICE_PUBKEY, Cash.Commands.Move())
                command(MEGA_CORP_PUBKEY, thisTest.getMoveCommand())
                this.verifies()
            }

            // Time passes, and Alice redeem's her CP for $1000, netting a $100 profit. MegaCorp has received $1200
            // as a single payment from somewhere and uses it to pay Alice off, keeping the remaining $200 as change.
            transaction("Redemption") {
                attachments(CP_PROGRAM_ID, JavaCommercialPaper.JCP_PROGRAM_ID)
                input("alice's paper")
                input("some profits")

                fun TransactionDSL<TransactionDSLInterpreter>.outputs(aliceGetsBack: Amount<Issued<Currency>>) {
                    output(Cash.PROGRAM_ID, "Alice's profit", aliceGetsBack.STATE ownedBy ALICE)
                    output(Cash.PROGRAM_ID, "Change", (someProfits - aliceGetsBack).STATE ownedBy MEGA_CORP)
                }
                command(MEGA_CORP_PUBKEY, Cash.Commands.Move())
                command(ALICE_PUBKEY, thisTest.getRedeemCommand(DUMMY_NOTARY))
                tweak {
                    outputs(700.DOLLARS `issued by` issuer)
                    timeWindow(TEST_TX_TIME + 8.days)
                    this `fails with` "received amount equals the face value"
                }
                outputs(1000.DOLLARS `issued by` issuer)


                tweak {
                    timeWindow(TEST_TX_TIME + 2.days)
                    this `fails with` "must have matured"
                }
                timeWindow(TEST_TX_TIME + 8.days)

                tweak {
                    output(thisTest.getContract(), "paper".output<ICommercialPaperState>())
                    this `fails with` "must be destroyed"
                }

                this.verifies()
            }
        }
    }

    private fun transaction(script: TransactionDSL<TransactionDSLInterpreter>.() -> EnforceVerifyOrFail) = run {
        ledgerServices.transaction(DUMMY_NOTARY, script)
    }

    @Test
    fun `key mismatch at issue`() {
        transaction {
            attachment(CP_PROGRAM_ID)
            attachment(JavaCommercialPaper.JCP_PROGRAM_ID)
            output(thisTest.getContract(), thisTest.getPaper())
            command(MINI_CORP_PUBKEY, thisTest.getIssueCommand(DUMMY_NOTARY))
            timeWindow(TEST_TX_TIME)
            this `fails with` "output states are issued by a command signer"
        }
    }

    @Test
    fun `face value is not zero`() {
        transaction {
            attachment(CP_PROGRAM_ID)
            attachment(JavaCommercialPaper.JCP_PROGRAM_ID)
            output(thisTest.getContract(), thisTest.getPaper().withFaceValue(0.DOLLARS `issued by` issuer))
            command(MEGA_CORP_PUBKEY, thisTest.getIssueCommand(DUMMY_NOTARY))
            timeWindow(TEST_TX_TIME)
            this `fails with` "output values sum to more than the inputs"
        }
    }

    @Test
    fun `maturity date not in the past`() {
        transaction {
            attachment(CP_PROGRAM_ID)
            attachment(JavaCommercialPaper.JCP_PROGRAM_ID)
            output(thisTest.getContract(), thisTest.getPaper().withMaturityDate(TEST_TX_TIME - 10.days))
            command(MEGA_CORP_PUBKEY, thisTest.getIssueCommand(DUMMY_NOTARY))
            timeWindow(TEST_TX_TIME)
            this `fails with` "maturity date is not in the past"
        }
    }

    @Test
    fun `issue cannot replace an existing state`() {
        transaction {
            attachment(CP_PROGRAM_ID)
            attachment(JavaCommercialPaper.JCP_PROGRAM_ID)
            input(thisTest.getContract(), thisTest.getPaper())
            output(thisTest.getContract(), thisTest.getPaper())
            command(MEGA_CORP_PUBKEY, thisTest.getIssueCommand(DUMMY_NOTARY))
            timeWindow(TEST_TX_TIME)
            this `fails with` "output values sum to more than the inputs"
        }
    }

    /**
     *  Unit test requires two separate Database instances to represent each of the two
     *  transaction participants (enforces uniqueness of vault content in lieu of partipant identity)
     */

    private lateinit var bigCorpServices: MockServices
    private lateinit var bigCorpVault: Vault<ContractState>
    private lateinit var bigCorpVaultService: VaultService

    private lateinit var aliceServices: MockServices
    private lateinit var aliceVaultService: VaultService
    private lateinit var alicesVault: Vault<ContractState>
<<<<<<< HEAD
    private val notaryServices = MockServices(rigorousMock(), MEGA_CORP.name, dummyNotary.key)
    private val issuerServices = MockServices(listOf("net.corda.finance.contracts", "net.corda.finance.schemas"), rigorousMock(), MEGA_CORP.name, dummyCashIssuer.key)
=======
    private val notaryServices = MockServices(emptyList(), rigorousMock(), MEGA_CORP.name, dummyNotary.keyPair)
    private val issuerServices = MockServices(listOf("net.corda.finance.contracts"), rigorousMock(), MEGA_CORP.name, dummyCashIssuer.keyPair)
>>>>>>> 00a5e3db
    private lateinit var moveTX: SignedTransaction
    @Test
    fun `issue move and then redeem`() {
        val aliceDatabaseAndServices = makeTestDatabaseAndMockServices(
<<<<<<< HEAD
                listOf(ALICE_KEY),
                makeTestIdentityService(listOf(MEGA_CORP_IDENTITY, MINI_CORP_IDENTITY, DUMMY_CASH_ISSUER_IDENTITY, DUMMY_NOTARY_IDENTITY)),
                listOf("net.corda.finance.contracts", "net.corda.finance.schemas"),
                MEGA_CORP.name)
=======
                listOf("net.corda.finance.contracts"),
                makeTestIdentityService(MEGA_CORP_IDENTITY, MINI_CORP_IDENTITY, DUMMY_CASH_ISSUER_IDENTITY, DUMMY_NOTARY_IDENTITY),
                TestIdentity(MEGA_CORP.name, ALICE_KEY))
>>>>>>> 00a5e3db
        val databaseAlice = aliceDatabaseAndServices.first
        aliceServices = aliceDatabaseAndServices.second
        aliceVaultService = aliceServices.vaultService

        databaseAlice.transaction {
            alicesVault = VaultFiller(aliceServices, dummyNotary, rngFactory = ::Random).fillWithSomeTestCash(9000.DOLLARS, issuerServices, 1, DUMMY_CASH_ISSUER)
            aliceVaultService = aliceServices.vaultService
        }
        val bigCorpDatabaseAndServices = makeTestDatabaseAndMockServices(
<<<<<<< HEAD
                listOf(BIG_CORP_KEY),
                makeTestIdentityService(listOf(MEGA_CORP_IDENTITY, MINI_CORP_IDENTITY, DUMMY_CASH_ISSUER_IDENTITY, DUMMY_NOTARY_IDENTITY)),
                listOf("net.corda.finance.contracts", "net.corda.finance.schemas"),
                MEGA_CORP.name)
=======
                listOf("net.corda.finance.contracts"),
                makeTestIdentityService(MEGA_CORP_IDENTITY, MINI_CORP_IDENTITY, DUMMY_CASH_ISSUER_IDENTITY, DUMMY_NOTARY_IDENTITY),
                TestIdentity(MEGA_CORP.name, BIG_CORP_KEY))
>>>>>>> 00a5e3db
        val databaseBigCorp = bigCorpDatabaseAndServices.first
        bigCorpServices = bigCorpDatabaseAndServices.second
        bigCorpVaultService = bigCorpServices.vaultService

        databaseBigCorp.transaction {
            bigCorpVault = VaultFiller(bigCorpServices, dummyNotary, rngFactory = ::Random).fillWithSomeTestCash(13000.DOLLARS, issuerServices, 1, DUMMY_CASH_ISSUER)
            bigCorpVaultService = bigCorpServices.vaultService
        }

        // Propagate the cash transactions to each side.
        aliceServices.recordTransactions(bigCorpVault.states.map { bigCorpServices.validatedTransactions.getTransaction(it.ref.txhash)!! })
        bigCorpServices.recordTransactions(alicesVault.states.map { aliceServices.validatedTransactions.getTransaction(it.ref.txhash)!! })

        // BigCorp™ issues $10,000 of commercial paper, to mature in 30 days, owned initially by itself.
        val faceValue = 10000.DOLLARS `issued by` DUMMY_CASH_ISSUER
        val issuance = bigCorpServices.myInfo.chooseIdentity().ref(1)
        val issueBuilder = CommercialPaper().generateIssue(issuance, faceValue, TEST_TX_TIME + 30.days, DUMMY_NOTARY)
        issueBuilder.setTimeWindow(TEST_TX_TIME, 30.seconds)
        val issuePtx = bigCorpServices.signInitialTransaction(issueBuilder)
        val issueTx = notaryServices.addSignature(issuePtx)

        databaseAlice.transaction {
            // Alice pays $9000 to BigCorp to own some of their debt.
            moveTX = run {
                val builder = TransactionBuilder(DUMMY_NOTARY)
                Cash.generateSpend(aliceServices, builder, 9000.DOLLARS, AnonymousParty(BIG_CORP_KEY.public))
                CommercialPaper().generateMove(builder, issueTx.tx.outRef(0), AnonymousParty(ALICE_KEY.public))
                val ptx = aliceServices.signInitialTransaction(builder)
                val ptx2 = bigCorpServices.addSignature(ptx)
                val stx = notaryServices.addSignature(ptx2)
                stx
            }
        }

        databaseBigCorp.transaction {
            // Verify the txns are valid and insert into both sides.
            listOf(issueTx, moveTX).forEach {
                it.toLedgerTransaction(aliceServices).verify()
                aliceServices.recordTransactions(it)
                bigCorpServices.recordTransactions(it)
            }
        }

        databaseBigCorp.transaction {
            fun makeRedeemTX(time: Instant): Pair<SignedTransaction, UUID> {
                val builder = TransactionBuilder(DUMMY_NOTARY)
                builder.setTimeWindow(time, 30.seconds)
                CommercialPaper().generateRedeem(builder, moveTX.tx.outRef(1), bigCorpServices, bigCorpServices.myInfo.chooseIdentityAndCert())
                val ptx = aliceServices.signInitialTransaction(builder)
                val ptx2 = bigCorpServices.addSignature(ptx)
                val stx = notaryServices.addSignature(ptx2)
                return Pair(stx, builder.lockId)
            }

            val redeemTX = makeRedeemTX(TEST_TX_TIME + 10.days)
            val tooEarlyRedemption = redeemTX.first
            val tooEarlyRedemptionLockId = redeemTX.second
            val e = assertFailsWith(TransactionVerificationException::class) {
                tooEarlyRedemption.toLedgerTransaction(aliceServices).verify()
            }
            // manually release locks held by this failing transaction
            aliceServices.vaultService.softLockRelease(tooEarlyRedemptionLockId)
            assertTrue(e.cause!!.message!!.contains("paper must have matured"))

            val validRedemption = makeRedeemTX(TEST_TX_TIME + 31.days).first
            validRedemption.toLedgerTransaction(aliceServices).verify()
            // soft lock not released after success either!!! (as transaction not recorded)
        }
    }
}<|MERGE_RESOLUTION|>--- conflicted
+++ resolved
@@ -264,27 +264,15 @@
     private lateinit var aliceServices: MockServices
     private lateinit var aliceVaultService: VaultService
     private lateinit var alicesVault: Vault<ContractState>
-<<<<<<< HEAD
-    private val notaryServices = MockServices(rigorousMock(), MEGA_CORP.name, dummyNotary.key)
-    private val issuerServices = MockServices(listOf("net.corda.finance.contracts", "net.corda.finance.schemas"), rigorousMock(), MEGA_CORP.name, dummyCashIssuer.key)
-=======
     private val notaryServices = MockServices(emptyList(), rigorousMock(), MEGA_CORP.name, dummyNotary.keyPair)
-    private val issuerServices = MockServices(listOf("net.corda.finance.contracts"), rigorousMock(), MEGA_CORP.name, dummyCashIssuer.keyPair)
->>>>>>> 00a5e3db
+    private val issuerServices = MockServices(listOf("net.corda.finance.contracts", "net.corda.finance.schemas"), rigorousMock(), MEGA_CORP.name, dummyCashIssuer.keyPair)
     private lateinit var moveTX: SignedTransaction
     @Test
     fun `issue move and then redeem`() {
         val aliceDatabaseAndServices = makeTestDatabaseAndMockServices(
-<<<<<<< HEAD
-                listOf(ALICE_KEY),
-                makeTestIdentityService(listOf(MEGA_CORP_IDENTITY, MINI_CORP_IDENTITY, DUMMY_CASH_ISSUER_IDENTITY, DUMMY_NOTARY_IDENTITY)),
-                listOf("net.corda.finance.contracts", "net.corda.finance.schemas"),
-                MEGA_CORP.name)
-=======
                 listOf("net.corda.finance.contracts"),
                 makeTestIdentityService(MEGA_CORP_IDENTITY, MINI_CORP_IDENTITY, DUMMY_CASH_ISSUER_IDENTITY, DUMMY_NOTARY_IDENTITY),
                 TestIdentity(MEGA_CORP.name, ALICE_KEY))
->>>>>>> 00a5e3db
         val databaseAlice = aliceDatabaseAndServices.first
         aliceServices = aliceDatabaseAndServices.second
         aliceVaultService = aliceServices.vaultService
@@ -294,16 +282,9 @@
             aliceVaultService = aliceServices.vaultService
         }
         val bigCorpDatabaseAndServices = makeTestDatabaseAndMockServices(
-<<<<<<< HEAD
-                listOf(BIG_CORP_KEY),
-                makeTestIdentityService(listOf(MEGA_CORP_IDENTITY, MINI_CORP_IDENTITY, DUMMY_CASH_ISSUER_IDENTITY, DUMMY_NOTARY_IDENTITY)),
-                listOf("net.corda.finance.contracts", "net.corda.finance.schemas"),
-                MEGA_CORP.name)
-=======
                 listOf("net.corda.finance.contracts"),
                 makeTestIdentityService(MEGA_CORP_IDENTITY, MINI_CORP_IDENTITY, DUMMY_CASH_ISSUER_IDENTITY, DUMMY_NOTARY_IDENTITY),
                 TestIdentity(MEGA_CORP.name, BIG_CORP_KEY))
->>>>>>> 00a5e3db
         val databaseBigCorp = bigCorpDatabaseAndServices.first
         bigCorpServices = bigCorpDatabaseAndServices.second
         bigCorpVaultService = bigCorpServices.vaultService
