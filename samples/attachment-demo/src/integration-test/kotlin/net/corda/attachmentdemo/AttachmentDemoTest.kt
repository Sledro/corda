/*
 * R3 Proprietary and Confidential
 *
 * Copyright (c) 2018 R3 Limited.  All rights reserved.
 *
 * The intellectual and technical concepts contained herein are proprietary to R3 and its suppliers and are protected by trade secret law.
 *
 * Distribution of this file or any portion thereof via any medium without the express permission of R3 is strictly prohibited.
 */

package net.corda.attachmentdemo

import net.corda.client.rpc.CordaRPCClient
import net.corda.core.utilities.getOrThrow
import net.corda.node.services.Permissions.Companion.all
import net.corda.testing.core.DUMMY_BANK_A_NAME
import net.corda.testing.core.DUMMY_BANK_B_NAME
import net.corda.testing.core.DUMMY_NOTARY_NAME
import net.corda.testing.driver.DriverParameters
import net.corda.testing.driver.PortAllocation
import net.corda.testing.driver.driver
import net.corda.testing.internal.IntegrationTest
import net.corda.testing.internal.IntegrationTestSchemas
import net.corda.testing.internal.toDatabaseSchemaName
import net.corda.testing.node.User
import org.junit.ClassRule
import org.junit.Test
import java.util.concurrent.CompletableFuture.supplyAsync

class AttachmentDemoTest : IntegrationTest() {
    companion object {
        @ClassRule @JvmField
        val databaseSchemas = IntegrationTestSchemas(*listOf(DUMMY_BANK_A_NAME, DUMMY_BANK_B_NAME, DUMMY_NOTARY_NAME)
                .map { it.toDatabaseSchemaName() }.toTypedArray())
    }

    // run with a 10,000,000 bytes in-memory zip file. In practice, a slightly bigger file will be used (~10,002,000 bytes).
    // Force INFO logging to prevent printing 10MB arrays in logfiles
    @Test
    fun `attachment demo using a 10MB zip file`() {
        val numOfExpectedBytes = 10_000_000
<<<<<<< HEAD
        driver(DriverParameters(isDebug = true, portAllocation = PortAllocation.Incremental(20000), startNodesInProcess = true)) {
            val demoUser = listOf(User("demo", "demo", setOf(
                    startFlow<AttachmentDemoFlow>(),
                    invokeRpc(CordaRPCOps::attachmentExists),
                    invokeRpc(CordaRPCOps::uploadAttachment),
                    invokeRpc(CordaRPCOps::openAttachment),
                    invokeRpc(CordaRPCOps::wellKnownPartyFromX500Name),
                    invokeRpc(CordaRPCOps::internalVerifiedTransactionsFeed)
            )))
=======
        driver(DriverParameters(isDebug = true, portAllocation = PortAllocation.Incremental(20000))) {
            val demoUser = listOf(User("demo", "demo", setOf(all())))
>>>>>>> 244167d3
            val (nodeA, nodeB) = listOf(
                    startNode(providedName = DUMMY_BANK_A_NAME, rpcUsers = demoUser, maximumHeapSize = "1g"),
                    startNode(providedName = DUMMY_BANK_B_NAME, rpcUsers = demoUser, maximumHeapSize = "1g")
            ).map { it.getOrThrow() }
            val webserverHandle = startWebserver(nodeB).getOrThrow()

            val senderThread = supplyAsync {
                CordaRPCClient(nodeA.rpcAddress).start(demoUser[0].username, demoUser[0].password).use {
                    sender(it.proxy, numOfExpectedBytes)
                }
            }

            val recipientThread = supplyAsync {
                CordaRPCClient(nodeB.rpcAddress).start(demoUser[0].username, demoUser[0].password).use {
                    recipient(it.proxy, webserverHandle.listenAddress.port)
                }
            }

            senderThread.getOrThrow()
            recipientThread.getOrThrow()
        }
    }
}<|MERGE_RESOLUTION|>--- conflicted
+++ resolved
@@ -39,20 +39,8 @@
     @Test
     fun `attachment demo using a 10MB zip file`() {
         val numOfExpectedBytes = 10_000_000
-<<<<<<< HEAD
         driver(DriverParameters(isDebug = true, portAllocation = PortAllocation.Incremental(20000), startNodesInProcess = true)) {
-            val demoUser = listOf(User("demo", "demo", setOf(
-                    startFlow<AttachmentDemoFlow>(),
-                    invokeRpc(CordaRPCOps::attachmentExists),
-                    invokeRpc(CordaRPCOps::uploadAttachment),
-                    invokeRpc(CordaRPCOps::openAttachment),
-                    invokeRpc(CordaRPCOps::wellKnownPartyFromX500Name),
-                    invokeRpc(CordaRPCOps::internalVerifiedTransactionsFeed)
-            )))
-=======
-        driver(DriverParameters(isDebug = true, portAllocation = PortAllocation.Incremental(20000))) {
             val demoUser = listOf(User("demo", "demo", setOf(all())))
->>>>>>> 244167d3
             val (nodeA, nodeB) = listOf(
                     startNode(providedName = DUMMY_BANK_A_NAME, rpcUsers = demoUser, maximumHeapSize = "1g"),
                     startNode(providedName = DUMMY_BANK_B_NAME, rpcUsers = demoUser, maximumHeapSize = "1g")
