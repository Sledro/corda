--- conflicted
+++ resolved
@@ -1,10 +1,7 @@
 apply plugin: 'java'
 apply plugin: 'kotlin'
 apply plugin: 'net.corda.plugins.publish-utils'
-<<<<<<< HEAD
-=======
 apply plugin: 'com.jfrog.artifactory'
->>>>>>> a590d5e0
 
 dependencies {
     compile project(':client:jackson')
@@ -32,16 +29,6 @@
     }
 }
 
-<<<<<<< HEAD
-jar {
-    classifier "ignore"
-}
-
 publish {
     name 'tools-blob-inspector'
-    disableDefaultJar = true
-=======
-publish {
-    name 'tools-blob-inspector'
->>>>>>> a590d5e0
 }